--- conflicted
+++ resolved
@@ -1,13 +1,6 @@
 {
-<<<<<<< HEAD
-  "lastEventId": "b7f668e3-f791-44ea-99dd-4ee23cdbd000",
-  "eventSequence": 20,
-  "lastSaved": "2025-11-27T12:49:42.252Z",
-  "totalAlertsReceived": 20
-=======
   "lastEventId": "d74318a2-e69a-4a80-85f2-2d89cb19662d",
   "eventSequence": 0,
   "lastSaved": "2025-11-27T13:15:00.591Z",
   "totalAlertsReceived": 0
->>>>>>> 3dcdb772
 }