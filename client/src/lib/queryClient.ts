import { QueryClient, QueryFunction } from "@tanstack/react-query";
import { getAuthToken } from "./auth";

async function throwIfResNotOk(res: Response) {
  if (!res.ok) {
    const text = (await res.text()) || res.statusText;
    throw new Error(`${res.status}: ${text}`);
  }
}

export async function apiRequest(
  method: string,
  url: string,
  data?: unknown | undefined,
): Promise<Response> {
  const getAuthTokenResult = getAuthToken();
  const localStorageAuthToken = localStorage.getItem('auth_token');
  const localStorageAuthTokenAlt = localStorage.getItem('authToken');
  const token = getAuthTokenResult || localStorageAuthToken || localStorageAuthTokenAlt;

  console.log(`[API REQUEST DEBUG] ${method} ${url}`, {
    getAuthTokenResult,
    localStorageAuthToken,
    localStorageAuthTokenAlt,
    finalToken: token,
    url,
    isRagQuery: url.includes('/api/rag/query')
  });

  // Allow test tokens in development - server will handle fallback
  // Removed aggressive token clearing that was causing issues

  const headers: Record<string, string> = {};

  // Only set Content-Type for non-FormData requests
  // FormData will set its own Content-Type with boundary
  if (data && !(data instanceof FormData)) {
    headers["Content-Type"] = "application/json";
  }

  if (token) {
    headers["x-user-id"] = token;
    console.log(`[API HEADERS SET] Setting x-user-id header to: ${token}`);
  } else {
    console.log(`[API HEADERS WARNING] No token available for ${method} ${url}`);
  }

  console.log(`[API FINAL HEADERS] ${method} ${url}`, headers);

  const getBaseUrl = () => {
    // For API requests, always use the backend URL
    // In development, backend runs on port 5000
    // In production, frontend and backend are served from the same origin
    if (process.env.NODE_ENV === 'development') {
      return ''; // Use relative path to leverage Vite proxy
    }

    // In production, use the same origin as the frontend
    if (typeof window !== 'undefined' && window.location.origin) {
      return window.location.origin;
    }

    // Fallback to environment variables
    if (process.env.FRONTEND_URL) {
      return process.env.FRONTEND_URL;
    }

    // Default fallback
    return '';
  };

  const baseUrl = getBaseUrl();

  // Construct full URL
  let fullUrl: string;
  if (url.startsWith('http')) {
    fullUrl = url;
  } else {
    // Ensure we have proper base URL and endpoint format
    const normalizedBaseUrl = baseUrl.endsWith('/') ? baseUrl.slice(0, -1) : baseUrl;
    const normalizedUrl = url.startsWith('/') ? url : `/${url}`;
    fullUrl = `${normalizedBaseUrl}${normalizedUrl}`;
  }

  console.log(`[API] ${method} ${fullUrl}`);

  let res: Response;
<<<<<<< HEAD
try {
  res = await fetch(fullUrl, {
    method,
    headers,
    body: data ? (data instanceof FormData ? data : JSON.stringify(data)) : undefined,
    credentials: "include",
  });
} catch (fetchError) {
  console.error(`[API] Network error ${method} ${fullUrl}:`, fetchError);
  throw new Error(`Network error: Unable to ${method} ${fullUrl}. Please check your connection and ensure the server is running.`);
}
=======
  try {
    res = await fetch(fullUrl, {
      method,
      headers,
      body: data ? JSON.stringify(data) : undefined,
      credentials: "include",
    });
  } catch (fetchError) {
    console.error(`[API] Network error ${method} ${fullUrl}:`, fetchError);
    throw new Error(`Network error: Unable to ${method} ${fullUrl}. Please check your connection and ensure the server is running.`);
  }
>>>>>>> 1eb070da

  console.log(`[API Response] ${method} ${fullUrl}`, { status: res.status, statusText: res.statusText });

  await throwIfResNotOk(res);
  return res;
}

type UnauthorizedBehavior = "returnNull" | "throw";
export const getQueryFn: <T>(options: {
  on401: UnauthorizedBehavior;
}) => QueryFunction<T> =
  ({ on401: unauthorizedBehavior }) =>
    async ({ queryKey }) => {
      const token = getAuthToken() || localStorage.getItem('auth_token') || localStorage.getItem('authToken');

      // Allow test tokens in development - server will handle fallback
      // Removed aggressive token clearing that was causing issues

      const headers: Record<string, string> = {};

      if (token) {
        headers["x-user-id"] = token;
      }

      const getBaseUrl = () => {
        // Try to get from window first
        if (typeof window !== 'undefined' && window.location.origin) {
          return window.location.origin;
        }

        // Fallback to environment variables
        if (process.env.FRONTEND_URL) {
          return process.env.FRONTEND_URL;
        }

        // Default fallbacks
        return '';
      };

      console.log('[DEBUG] Query key:', queryKey);
      const baseUrl = getBaseUrl();
      console.log('[DEBUG] Base URL:', baseUrl);

      // Handle different types of query keys
      let endpoint: string;
      if (Array.isArray(queryKey)) {
        // Convert array to path, but handle special cases
        if (queryKey.length === 1 && queryKey[0].startsWith('/api/')) {
          endpoint = queryKey[0];
        } else {
          const joined = queryKey.join("/");
          endpoint = joined.startsWith('/') ? joined : `/${joined}`;
        }
      } else {
        endpoint = queryKey as unknown as string;
      }

      console.log('[DEBUG] Endpoint:', endpoint);

      // Construct full URL
      let fullQueryUrl: string;
      if (endpoint.startsWith('http')) {
        fullQueryUrl = endpoint;
      } else {
        // Ensure we have proper base URL and endpoint format
        const normalizedBaseUrl = baseUrl.endsWith('/') ? baseUrl.slice(0, -1) : baseUrl;
        const normalizedEndpoint = endpoint.startsWith('/') ? endpoint : `/${endpoint}`;
        fullQueryUrl = `${normalizedBaseUrl}${normalizedEndpoint}`;
      }

      console.log('[API Request]', { url: fullQueryUrl, headers: { ...headers, 'x-user-id': '[HIDDEN]' } });

      let res: Response;
      try {
        res = await fetch(fullQueryUrl, {
          headers,
          credentials: "include",
        });
      } catch (fetchError) {
        console.error(`[API] Network error fetching ${fullQueryUrl}:`, fetchError);
        throw new Error(`Network error: Unable to connect to ${fullQueryUrl}. Please check your connection and ensure the server is running.`);
      }

      if (unauthorizedBehavior === "returnNull" && res.status === 401) {
        return null;
      }

      await throwIfResNotOk(res);
      return await res.json();
    };

export const queryClient = new QueryClient({
  defaultOptions: {
    queries: {
      queryFn: getQueryFn({ on401: "throw" }),
      refetchInterval: false,
      refetchOnWindowFocus: false,
      staleTime: 0, // Always refetch
      retry: 3,
    },
    mutations: {
      retry: false,
    },
  },
});<|MERGE_RESOLUTION|>--- conflicted
+++ resolved
@@ -85,7 +85,6 @@
   console.log(`[API] ${method} ${fullUrl}`);
 
   let res: Response;
-<<<<<<< HEAD
 try {
   res = await fetch(fullUrl, {
     method,
@@ -97,19 +96,6 @@
   console.error(`[API] Network error ${method} ${fullUrl}:`, fetchError);
   throw new Error(`Network error: Unable to ${method} ${fullUrl}. Please check your connection and ensure the server is running.`);
 }
-=======
-  try {
-    res = await fetch(fullUrl, {
-      method,
-      headers,
-      body: data ? JSON.stringify(data) : undefined,
-      credentials: "include",
-    });
-  } catch (fetchError) {
-    console.error(`[API] Network error ${method} ${fullUrl}:`, fetchError);
-    throw new Error(`Network error: Unable to ${method} ${fullUrl}. Please check your connection and ensure the server is running.`);
-  }
->>>>>>> 1eb070da
 
   console.log(`[API Response] ${method} ${fullUrl}`, { status: res.status, statusText: res.statusText });
 
