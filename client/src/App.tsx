--- conflicted
+++ resolved
@@ -3,9 +3,7 @@
 import { queryClient } from "./lib/queryClient";
 import { Toaster } from "@/components/ui/toaster";
 import { TooltipProvider } from "@/components/ui/tooltip";
-<<<<<<< HEAD
 import TestComponent from "./test-dropdown";
-=======
 import { isAuthenticated, getCurrentUser, initTestAuth } from "./lib/auth";
 
 import Login from "@/pages/login";
@@ -118,7 +116,6 @@
     </Switch>
   );
 }
->>>>>>> de1ed915
 
 function App() {
   return (
