import React from "react";
import { QueryClientProvider } from "@tanstack/react-query";
import { queryClient } from "./lib/queryClient";
import { Toaster } from "@/components/ui/toaster";
import { TooltipProvider } from "@/components/ui/tooltip";
import TestComponent from "./test-dropdown";
import { isAuthenticated, getCurrentUser, initTestAuth } from "./lib/auth";

import Login from "@/pages/login";
import SignUp from "@/pages/signup";
import Dashboard from "@/pages/dashboard";
import Containers from "@/pages/containers";
import ContainerDetail from "@/pages/container-detail";
import Alerts from "@/pages/alerts";
import ServiceRequests from "@/pages/service-requests";
import ServiceRequestDetail from "@/pages/service-request-detail";
import Technicians from "@/pages/technicians";
import TechnicianProfile from "@/pages/technician-profile";
import Scheduling from "@/pages/scheduling";
import WhatsAppHub from "@/pages/whatsapp-hub";
import Clients from "@/pages/clients";
import Inventory from "@/pages/inventory";
import Analytics from "@/pages/analytics";
import ClientProfile from "@/pages/client-profile";
import AdminWhatsApp from "@/pages/admin-whatsapp";
import OrbcommData from "@/pages/orbcomm-data";
import OrbcommLiveData from "@/pages/orbcomm-live-data";
import RagChat from "@/pages/rag-chat";
import AdminManualUpload from "@/pages/admin-manual-upload";

function ProtectedRoute({ component: Component, roles }: { component: () => JSX.Element; roles?: string[] }) {
  if (!isAuthenticated()) {
    return <Redirect to="/login" />;
  }
  
  // Role-based access control
  if (roles && roles.length > 0) {
    const user = getCurrentUser();
    const userRole = (user?.role || "client").toLowerCase();
    const allowedRoles = roles.map(r => r.toLowerCase());
    
    if (!allowedRoles.includes(userRole)) {
      // Redirect to dashboard if user doesn't have required role
      return <Redirect to="/" />;
    }
  }
  
  return <Component />;
}

function Router() {
  return (
    <Switch>
      <Route path="/login" component={Login} />
      <Route path="/signup" component={SignUp} />
      <Route path="/">
        {() => <ProtectedRoute component={Dashboard} />}
      </Route>
      <Route path="/containers">
        {() => <ProtectedRoute component={Containers} />}
      </Route>
      <Route path="/containers/:id">
        {() => <ProtectedRoute component={ContainerDetail} />}
      </Route>
      <Route path="/alerts">
        {() => <ProtectedRoute component={Alerts} />}
      </Route>
      <Route path="/service-requests">
        {() => <ProtectedRoute component={ServiceRequests} />}
      </Route>
      <Route path="/service-requests/:id">
        {() => <ProtectedRoute component={ServiceRequestDetail} />}
      </Route>
      <Route path="/technicians">
        {() => <ProtectedRoute component={Technicians} roles={["admin", "coordinator", "super_admin"]} />}
      </Route>
      <Route path="/technicians/:id">
        {() => <ProtectedRoute component={TechnicianProfile} roles={["admin", "coordinator", "super_admin", "technician"]} />}
      </Route>
      <Route path="/scheduling">
        {() => <ProtectedRoute component={Scheduling} roles={["admin", "coordinator", "super_admin"]} />}
      </Route>
      <Route path="/whatsapp">
        {() => <ProtectedRoute component={WhatsAppHub} roles={["admin", "coordinator", "technician", "client", "super_admin"]} />}
      </Route>
      <Route path="/clients">
        {() => <ProtectedRoute component={Clients} roles={["admin", "coordinator", "super_admin"]} />}
      </Route>
      <Route path="/clients/:id">
        {() => <ProtectedRoute component={ClientProfile} roles={["admin", "coordinator", "super_admin"]} />}
      </Route>
      <Route path="/my-profile">
        {() => <ProtectedRoute component={ClientProfile} roles={["client", "admin", "coordinator", "super_admin"]} />}
      </Route>
      <Route path="/inventory">
        {() => <ProtectedRoute component={Inventory} roles={["admin", "coordinator", "technician", "super_admin"]} />}
      </Route>
      <Route path="/analytics">
        {() => <ProtectedRoute component={Analytics} roles={["admin", "super_admin"]} />}
      </Route>
      <Route path="/admin/whatsapp">
        {() => <ProtectedRoute component={AdminWhatsApp} roles={["admin", "coordinator", "super_admin"]} />}
      </Route>
      <Route path="/orbcomm-data">
        {() => <ProtectedRoute component={OrbcommData} roles={["admin", "coordinator", "super_admin"]} />}
      </Route>
      <Route path="/orbcomm/live-data">
        {() => <ProtectedRoute component={OrbcommLiveData} roles={["admin", "coordinator", "super_admin"]} />}
      </Route>
      <Route path="/rag-chat">
        {() => <ProtectedRoute component={RagChat} />}
      </Route>
      <Route path="/admin/manuals">
        {() => <ProtectedRoute component={AdminManualUpload} roles={["admin", "super_admin"]} />}
      </Route>
    </Switch>
  );
}

function App() {
<<<<<<< HEAD
  // Initialize authentication and fetch current user
  React.useEffect(() => {
    const initAuth = async () => {
      // Initialize test auth for development
      initTestAuth();

      // Try to fetch current user from API
      try {
        const token = localStorage.getItem('auth_token');
        if (token) {
          const response = await fetch('/api/auth/me', {
            headers: {
              'Content-Type': 'application/json',
              'x-user-id': token
            }
          });

          if (response.ok) {
            const userData = await response.json();
            // In development, force client role for consistent testing
            if (process.env.NODE_ENV === 'development') {
              userData.role = 'client';
              console.log('[AUTH] Forced client role for development:', userData);
            }
            // Store user data in localStorage
            localStorage.setItem('current_user', JSON.stringify(userData));
            console.log('[AUTH] Fetched and stored user data:', userData);
          }
        }
      } catch (error) {
        console.log('[AUTH] Could not fetch user data:', error);
      }
    };

    initAuth();
  }, []);

=======
>>>>>>> 7b30971d
  return (
    <QueryClientProvider client={queryClient}>
      <TooltipProvider>
        <Toaster />
        <TestComponent />
      </TooltipProvider>
    </QueryClientProvider>
  );
}

export default App;<|MERGE_RESOLUTION|>--- conflicted
+++ resolved
@@ -118,7 +118,6 @@
 }
 
 function App() {
-<<<<<<< HEAD
   // Initialize authentication and fetch current user
   React.useEffect(() => {
     const initAuth = async () => {
@@ -156,8 +155,6 @@
     initAuth();
   }, []);
 
-=======
->>>>>>> 7b30971d
   return (
     <QueryClientProvider client={queryClient}>
       <TooltipProvider>
