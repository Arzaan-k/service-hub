--- conflicted
+++ resolved
@@ -679,7 +679,7 @@
     return updated;
   }
 
-<<<<<<< HEAD
+
   async getAllAlerts(): Promise<Alert[]> {
     return await db.select().from(alerts).orderBy(desc(alerts.detectedAt));
   }
@@ -688,98 +688,6 @@
     const [alert] = await db.select().from(alerts).where(eq(alerts.id, id));
     return alert;
   }
-=======
-  async getAllServiceRequests(): Promise<any[]> {
-  // Select only fields that exist in the database to avoid schema mismatch errors
-  return await db
-    .select({
-      id: serviceRequests.id,
-      requestNumber: serviceRequests.requestNumber,
-      jobOrder: serviceRequests.jobOrder,
-      containerId: serviceRequests.containerId,
-      customerId: serviceRequests.customerId,
-      alertId: serviceRequests.alertId,
-      assignedTechnicianId: serviceRequests.assignedTechnicianId,
-      priority: serviceRequests.priority,
-      status: serviceRequests.status,
-      issueDescription: serviceRequests.issueDescription,
-      requiredParts: serviceRequests.requiredParts,
-      estimatedDuration: serviceRequests.estimatedDuration,
-      requestedAt: serviceRequests.requestedAt,
-      approvedAt: serviceRequests.approvedAt,
-      scheduledDate: serviceRequests.scheduledDate,
-      scheduledTimeWindow: serviceRequests.scheduledTimeWindow,
-      actualStartTime: serviceRequests.actualStartTime,
-      actualEndTime: serviceRequests.actualEndTime,
-      serviceDuration: serviceRequests.serviceDuration,
-      resolutionNotes: serviceRequests.resolutionNotes,
-      usedParts: serviceRequests.usedParts,
-      totalCost: serviceRequests.totalCost,
-      invoiceId: serviceRequests.invoiceId,
-      customerFeedbackId: serviceRequests.customerFeedbackId,
-      beforePhotos: serviceRequests.beforePhotos,
-      afterPhotos: serviceRequests.afterPhotos,
-      clientUploadedPhotos: serviceRequests.clientUploadedPhotos,
-      clientUploadedVideos: serviceRequests.clientUploadedVideos,
-      videos: serviceRequests.videos,
-      locationProofPhotos: serviceRequests.locationProofPhotos,
-      clientApprovalRequired: serviceRequests.clientApprovalRequired,
-      clientApprovedAt: serviceRequests.clientApprovedAt,
-      createdBy: serviceRequests.createdBy,
-      createdAt: serviceRequests.createdAt,
-      updatedAt: serviceRequests.updatedAt,
-      // Skip fields that don't exist in DB yet
-      // workType, clientType, jobType, billingType, callStatus, month, year, excelData will be added later
-    })
-    .from(serviceRequests)
-    .orderBy(desc(serviceRequests.createdAt));
-}
-
-  async getServiceRequest(id: string): Promise<any | undefined> {
-  const [request] = await db
-    .select({
-      id: serviceRequests.id,
-      requestNumber: serviceRequests.requestNumber,
-      jobOrder: serviceRequests.jobOrder,
-      containerId: serviceRequests.containerId,
-      customerId: serviceRequests.customerId,
-      alertId: serviceRequests.alertId,
-      assignedTechnicianId: serviceRequests.assignedTechnicianId,
-      priority: serviceRequests.priority,
-      status: serviceRequests.status,
-      issueDescription: serviceRequests.issueDescription,
-      requiredParts: serviceRequests.requiredParts,
-      estimatedDuration: serviceRequests.estimatedDuration,
-      requestedAt: serviceRequests.requestedAt,
-      approvedAt: serviceRequests.approvedAt,
-      scheduledDate: serviceRequests.scheduledDate,
-      scheduledTimeWindow: serviceRequests.scheduledTimeWindow,
-      actualStartTime: serviceRequests.actualStartTime,
-      actualEndTime: serviceRequests.actualEndTime,
-      serviceDuration: serviceRequests.serviceDuration,
-      resolutionNotes: serviceRequests.resolutionNotes,
-      usedParts: serviceRequests.usedParts,
-      totalCost: serviceRequests.totalCost,
-      invoiceId: serviceRequests.invoiceId,
-      customerFeedbackId: serviceRequests.customerFeedbackId,
-      beforePhotos: serviceRequests.beforePhotos,
-      afterPhotos: serviceRequests.afterPhotos,
-      clientUploadedPhotos: serviceRequests.clientUploadedPhotos,
-      clientUploadedVideos: serviceRequests.clientUploadedVideos,
-      videos: serviceRequests.videos,
-      locationProofPhotos: serviceRequests.locationProofPhotos,
-      clientApprovalRequired: serviceRequests.clientApprovalRequired,
-      clientApprovedAt: serviceRequests.clientApprovedAt,
-      createdBy: serviceRequests.createdBy,
-      createdAt: serviceRequests.createdAt,
-      updatedAt: serviceRequests.updatedAt,
-      excelData: serviceRequests.excelData,
-    })
-    .from(serviceRequests)
-    .where(eq(serviceRequests.id, id));
-  return request;
-}
->>>>>>> 81427436
 
   async getAlertsByContainer(containerId: string): Promise<Alert[]> {
     return await db.select().from(alerts).where(eq(alerts.containerId, containerId)).orderBy(desc(alerts.detectedAt));
@@ -798,18 +706,10 @@
     return newAlert;
   }
 
-<<<<<<< HEAD
   async updateAlert(id: string, alert: any): Promise<Alert> {
     const [updated] = await db.update(alerts).set(alert).where(eq(alerts.id, id)).returning();
     return updated;
   }
-=======
-    // If activeOnly is true, filter by active statuses
-    if(activeOnly) {
-      const activeStatuses = ['pending', 'scheduled', 'approved', 'in_progress'] as const;
-      conditions.push(inArray(serviceRequests.status, activeStatuses as any));
-    }
->>>>>>> 81427436
 
   async getAllServiceRequests(): Promise<ServiceRequest[]> {
     // Select only fields that exist in the database to avoid schema mismatch errors
@@ -895,6 +795,7 @@
         createdBy: serviceRequests.createdBy,
         createdAt: serviceRequests.createdAt,
         updatedAt: serviceRequests.updatedAt,
+        excelData: serviceRequests.excelData,
       })
       .from(serviceRequests)
       .where(eq(serviceRequests.id, id));
@@ -1629,7 +1530,14 @@
     return shipments;
   }
 
-<<<<<<< HEAD
+  async getAllCourierShipments(): Promise<CourierShipment[]> {
+    const shipments = await db
+      .select()
+      .from(courierShipments)
+      .orderBy(desc(courierShipments.createdAt));
+    return shipments;
+  }
+
   async createCourierShipment(shipment: InsertCourierShipment): Promise<CourierShipment> {
     const [newShipment] = await db
       .insert(courierShipments)
@@ -1637,23 +1545,6 @@
       .returning();
     return newShipment;
   }
-=======
-  async getAllCourierShipments(): Promise < CourierShipment[] > {
-  const shipments = await db
-    .select()
-    .from(courierShipments)
-    .orderBy(desc(courierShipments.createdAt));
-  return shipments;
-}
-
-  async createCourierShipment(shipment: InsertCourierShipment): Promise < CourierShipment > {
-  const [newShipment] = await db
-    .insert(courierShipments)
-    .values(shipment as any)
-    .returning();
-  return newShipment;
-}
->>>>>>> 81427436
 
   async updateCourierShipment(id: string, shipment: Partial<InsertCourierShipment>): Promise<CourierShipment> {
     const [updated] = await db
@@ -1772,7 +1663,6 @@
     return results;
   }
 
-<<<<<<< HEAD
   async getTechniciansBySkill(skill: string): Promise<Technician[]> {
     return await db
       .select()
@@ -1780,50 +1670,6 @@
       .where(sql`${technicians.skills} @> ${JSON.stringify([skill])}`)
       .orderBy(technicians.id);
   }
-=======
-    const results = await db
-    .select({
-      // Service request fields
-      id: serviceRequests.id,
-      requestNumber: serviceRequests.requestNumber,
-      jobOrder: serviceRequests.jobOrder,
-      status: serviceRequests.status,
-      priority: serviceRequests.priority,
-      issueDescription: serviceRequests.issueDescription,
-      scheduledDate: serviceRequests.scheduledDate,
-      scheduledTimeWindow: serviceRequests.scheduledTimeWindow,
-      actualStartTime: serviceRequests.actualStartTime,
-      actualEndTime: serviceRequests.actualEndTime,
-      durationMinutes: serviceRequests.durationMinutes,
-      containerId: serviceRequests.containerId,
-      customerId: serviceRequests.customerId,
-      assignedTechnicianId: serviceRequests.assignedTechnicianId,
-      excelData: serviceRequests.excelData,
-      // Container fields
-      container: {
-        id: containers.id,
-        containerCode: containers.containerCode,
-        type: containers.type,
-        status: containers.status,
-        currentLocation: containers.currentLocation
-      },
-      // Customer fields
-      customer: {
-        id: customers.id,
-        companyName: customers.companyName,
-        contactPerson: customers.contactPerson,
-        phone: customers.phone
-      }
-    })
-    .from(serviceRequests)
-    .leftJoin(containers, eq(serviceRequests.containerId, containers.id))
-    .leftJoin(customers, eq(serviceRequests.customerId, customers.id))
-    .where(and(...conditions))
-    .orderBy(serviceRequests.scheduledDate);
-
-  return results;
-}
->>>>>>> 81427436
 
   async getTechniciansByLocation(location: string): Promise<Technician[]> {
     // This would typically involve geographic proximity calculation
@@ -2044,7 +1890,6 @@
         const q = sql.raw(queryText);
         rows = await db.execute(q) as any[];
       }
-<<<<<<< HEAD
       // Normalize keys to match drizzle inventory schema consumers
       return (rows as any[]).map((r: any) => ({
         id: r.id,
@@ -2058,11 +1903,6 @@
         createdAt: r.created_at ?? new Date(),
         updatedAt: r.updated_at ?? new Date(),
       }));
-=======
-    } else {
-      const q = sql.raw(queryText);
-      rows = (await db.execute(q) as unknown) as any[];
->>>>>>> 81427436
     }
 
     // Default: use local inventory table managed by drizzle schema
@@ -2119,7 +1959,6 @@
       .limit(10);
   }
 
-<<<<<<< HEAD
   async getInventoryTransactions(itemId?: string, limit: number = 100): Promise<any[]> {
     let query = db
       .select()
@@ -2134,24 +1973,6 @@
 
     return await query;
   }
-=======
-  async getInventoryTransactions(itemId ?: string, limit: number = 100): Promise < any[] > {
-  if(itemId) {
-    return await db
-      .select()
-      .from(inventoryTransactions)
-      .where(eq(inventoryTransactions.itemId, itemId))
-      .orderBy(desc(inventoryTransactions.timestamp))
-      .limit(limit);
-  }
-  
-  return await db
-    .select()
-    .from(inventoryTransactions)
-    .orderBy(desc(inventoryTransactions.timestamp))
-    .limit(limit);
-}
->>>>>>> 81427436
 
   async createInventoryTransaction(transactionData: any): Promise<any> {
     const [transaction] = await db
@@ -2224,28 +2045,7 @@
   }
 
   // Scheduled Services operations
-<<<<<<< HEAD
   async getScheduledServicesByDate(date: string): Promise<ScheduledService[]> {
-=======
-  async getScheduledServicesByDate(date: string): Promise < ScheduledService[] > {
-  const startOfDay = new Date(date);
-  startOfDay.setHours(0, 0, 0, 0);
-  const endOfDay = new Date(date);
-  endOfDay.setHours(23, 59, 59, 999);
-
-  return await db
-    .select()
-    .from(scheduledServices)
-    .where(and(
-      sql`${scheduledServices.scheduledDate} >= ${startOfDay}`,
-      sql`${scheduledServices.scheduledDate} <= ${endOfDay}`
-    ))
-    .orderBy(scheduledServices.sequenceNumber);
-}
-
-  async getScheduledServicesByTechnician(technicianId: string, date ?: string): Promise < ScheduledService[] > {
-  if(date) {
->>>>>>> 81427436
     const startOfDay = new Date(date);
     startOfDay.setHours(0, 0, 0, 0);
     const endOfDay = new Date(date);
@@ -2255,17 +2055,12 @@
       .select()
       .from(scheduledServices)
       .where(and(
-<<<<<<< HEAD
-=======
-        eq(scheduledServices.technicianId, technicianId),
->>>>>>> 81427436
         sql`${scheduledServices.scheduledDate} >= ${startOfDay}`,
         sql`${scheduledServices.scheduledDate} <= ${endOfDay}`
       ))
       .orderBy(scheduledServices.sequenceNumber);
   }
 
-<<<<<<< HEAD
   async getScheduledServicesByTechnician(technicianId: string, date?: string): Promise<ScheduledService[]> {
     let query = db
       .select()
@@ -2287,14 +2082,6 @@
 
     return await query;
   }
-=======
-  return await db
-    .select()
-    .from(scheduledServices)
-    .where(eq(scheduledServices.technicianId, technicianId))
-    .orderBy(scheduledServices.sequenceNumber);
-}
->>>>>>> 81427436
 
   async createScheduledService(service: any): Promise<ScheduledService> {
     const [scheduledService] = await db
@@ -2467,7 +2254,6 @@
       return updated;
     }
 
-<<<<<<< HEAD
     const [created] = await db
       .insert(technicianTripCosts)
       .values({
@@ -2477,62 +2263,10 @@
         createdAt: new Date(),
         updatedAt: new Date(),
       })
-=======
-  async updateTechnicianTripCosts(tripId: string, costs: any): Promise < TechnicianTripCost > {
-  const existing = await this.getTechnicianTripCosts(tripId);
-
-  const numberOr = (value: any, fallback: number) => {
-    if (value === undefined || value === null || value === "") return fallback;
-    const parsed = Number(value);
-    return Number.isNaN(parsed) ? fallback : parsed;
-  };
-
-  const boolOr = (value: any, fallback: boolean) => {
-    if (value === undefined || value === null) return fallback;
-    return Boolean(value);
-  };
-
-  // Calculate numeric values first
-  const travelFareNum = numberOr(costs.travelFare, Number(existing?.travelFare ?? 0));
-  const stayCostNum = numberOr(costs.stayCost, Number(existing?.stayCost ?? 0));
-  const dailyAllowanceNum = numberOr(costs.dailyAllowance, Number(existing?.dailyAllowance ?? 0));
-  const localTravelCostNum = numberOr(costs.localTravelCost, Number(existing?.localTravelCost ?? 0));
-  const miscCostNum = numberOr(costs.miscCost, Number(existing?.miscCost ?? 0));
-
-  const totalEstimatedCost = (
-    travelFareNum + stayCostNum + dailyAllowanceNum + localTravelCostNum + miscCostNum
-  ).toFixed(2);
-
-  // Convert to strings for decimal columns
-  const normalized = {
-    currency: costs.currency ?? existing?.currency ?? "INR",
-    travelFare: travelFareNum.toFixed(2),
-    travelFareIsManual: boolOr(costs.travelFareIsManual, Boolean(existing?.travelFareIsManual)),
-    stayCost: stayCostNum.toFixed(2),
-    stayCostIsManual: boolOr(costs.stayCostIsManual, Boolean(existing?.stayCostIsManual)),
-    dailyAllowance: dailyAllowanceNum.toFixed(2),
-    dailyAllowanceIsManual: boolOr(costs.dailyAllowanceIsManual, Boolean(existing?.dailyAllowanceIsManual)),
-    localTravelCost: localTravelCostNum.toFixed(2),
-    localTravelCostIsManual: boolOr(costs.localTravelCostIsManual, Boolean(existing?.localTravelCostIsManual)),
-    miscCost: miscCostNum.toFixed(2),
-    miscCostIsManual: boolOr(costs.miscCostIsManual, Boolean(existing?.miscCostIsManual)),
-    totalEstimatedCost,
-  };
-
-  if(existing) {
-    const [updated] = await db
-      .update(technicianTripCosts)
-      .set({
-        ...normalized,
-        updatedAt: new Date(),
-      } as any)
-      .where(eq(technicianTripCosts.tripId, tripId))
->>>>>>> 81427436
       .returning();
     return created;
   }
 
-<<<<<<< HEAD
   async getTechnicianTripTasks(tripId: string): Promise<TechnicianTripTask[]> {
     const tasks = await db
       .select()
@@ -2550,19 +2284,6 @@
     }).returning();
     return newTask;
   }
-=======
-    const [created] = await db
-    .insert(technicianTripCosts)
-    .values({
-      tripId,
-      ...normalized,
-      createdAt: new Date(),
-      updatedAt: new Date(),
-    } as any)
-    .returning();
-  return created;
-}
->>>>>>> 81427436
 
   async updateTechnicianTripTask(id: string, task: any): Promise<TechnicianTripTask> {
     const [updated] = await db
