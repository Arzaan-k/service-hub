--- conflicted
+++ resolved
@@ -822,15 +822,10 @@
   }
 
   async getAllServiceRequests(): Promise<ServiceRequest[]> {
-<<<<<<< HEAD
-    // Select only fields that exist in the database to avoid schema mismatch errors
-    // Removed the expensive enrichment loop that was causing 67MB response size errors
-    const requests = (await db
-=======
     // DEPRECATED: Use getServiceRequestsPaginated for better memory efficiency
-    // Limit to 200 most recent to prevent memory issues
+    // Removed expensive enrichment loop that was causing 67MB response size errors
+    // Limit to 50 most recent to prevent memory issues
     return await db
->>>>>>> 5760f39c
       .select({
         id: serviceRequests.id,
         requestNumber: serviceRequests.requestNumber,
@@ -869,17 +864,6 @@
         updatedAt: serviceRequests.updatedAt,
       })
       .from(serviceRequests)
-<<<<<<< HEAD
-      .orderBy(desc(serviceRequests.createdAt))) as any;
-
-    // Return requests without enrichment to avoid 67MB response size error
-    // Duplicate count logic can be computed on-demand for individual requests if needed
-    return requests.map((request: any) => ({
-      ...request,
-      isDuplicate: false,
-      duplicateCount: 1
-    }));
-=======
       .orderBy(desc(serviceRequests.createdAt))
       .limit(50); // Memory optimization: reduced from 200 to prevent OOM
   }
@@ -935,7 +919,6 @@
       .offset(offset);
 
     return { requests, total };
->>>>>>> 5760f39c
   }
 
   async getServiceRequest(id: string): Promise<ServiceRequest | undefined> {
