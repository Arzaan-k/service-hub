--- conflicted
+++ resolved
@@ -3199,11 +3199,7 @@
   });
 
   // Admin: Toggle client access (enable/disable)
-<<<<<<< HEAD
-  app.post('/api/admin/customers/:id/toggle-access', authenticateUser, requireRole('admin', 'super_admin', 'coordinator'), async (req, res) => {
-=======
   app.post('/api/admin/customers/:id/toggle-access', authenticateUser, requireRole('admin','super_admin','coordinator'), async (req: AuthRequest, res) => {
->>>>>>> 27494414
     try {
       const customer = await storage.getCustomer(req.params.id);
       if (!customer) return res.status(404).json({ error: 'Customer not found' });
@@ -3362,11 +3358,6 @@
       const { technicianId, date } = req.body;
       const technician = await storage.getTechnician(technicianId);
       const services = await storage.getTechnicianSchedule(technicianId, date);
-<<<<<<< HEAD
-
-      const result = await sendTechnicianSchedule(technician, services);
-      res.json(result);
-=======
       
       if (!technician) {
         return res.status(404).json({ error: "Technician not found" });
@@ -3377,7 +3368,6 @@
       }
       await sendTechnicianSchedule(techUser.phoneNumber, technician as any, services);
       res.json({ success: true });
->>>>>>> 27494414
     } catch (error) {
       res.status(500).json({ error: "Failed to send technician schedule" });
     }
@@ -3388,13 +3378,8 @@
       const { invoiceId, customerId } = req.body;
       const invoice = await storage.getInvoice(invoiceId);
       const customer = await storage.getCustomer(customerId);
-<<<<<<< HEAD
-
-      const message = formatInvoiceMessage(invoice);
-=======
       
       const message = formatInvoiceMessage(invoice, customer);
->>>>>>> 27494414
       const result = await sendTextMessage(customer.phoneNumber, message);
       res.json(result);
     } catch (error) {
