import { config } from "dotenv";
config(); // Load environment variables

import axios from "axios";

// Import WhatsApp helper functions
import {
  sendTextMessage,
  sendInteractiveButtons,
  sendInteractiveList,
  sendImageMessage,
  sendVideoMessage,
  sendTemplateMessage,
  sendListMessage,
  authorizeWhatsAppMessage,
  updateWhatsAppTemplate,
  handleWebhook as handleWebhookHelper
} from './whatsapp-helpers';
// Re-export helpers so other modules can import from './whatsapp'
export {
  sendTextMessage,
  sendInteractiveButtons,
  sendInteractiveList,
  sendImageMessage,
  sendVideoMessage,
  sendTemplateMessage,
  sendListMessage,
  authorizeWhatsAppMessage,
  updateWhatsAppTemplate,
  // Additional helpers used by routes.ts
  formatAlertMessage,
  formatServiceScheduleMessage,
  sendMediaMessage,
  sendFlowMessage,
  formatCriticalAlertMessage,
  formatInvoiceMessage,
  formatFeedbackRequestMessage,
  sendTechnicianSchedule,
  sendServiceStartPrompt,
  sendServiceCompletePrompt,
  sendCustomerFeedbackRequest
} from './whatsapp-helpers';

// Import technician flow handlers
import {
  sendTechnicianMainMenu,
  showActiveServicesMenu,
  showScheduleDateSelection,
  showScheduleForToday,
  showScheduleForPrevious,
  showScheduleForFuture,
  showServiceDetails,
  startServiceRequest,
  initiateServiceCompletion,
  handlePhotoUploadStep,
  moveToAfterPhotos,
  requestSignatureUpload,
  handleSignatureUpload,
  requestInvoiceUpload,
  handleInvoiceUpload,
  completeServiceRequest
} from './whatsapp-technician-flows';

import {
  getActiveServices,
  getServiceIdByIndex
} from './whatsapp-technician-core';

const GRAPH_VERSION = process.env.META_GRAPH_API_VERSION || "v20.0";
const WHATSAPP_PHONE_NUMBER_ID = process.env.WA_PHONE_NUMBER_ID || "";
const WHATSAPP_BUSINESS_ACCOUNT_ID = process.env.WABA_ID || process.env.WHATSAPP_BUSINESS_ACCOUNT_ID || "";
const WHATSAPP_TOKEN = process.env.CLOUD_API_ACCESS_TOKEN || "";
console.log('WHATSAPP_TOKEN in whatsapp.ts:', WHATSAPP_TOKEN ? 'SET' : 'NOT SET');

let RESOLVED_WABA_ID: string | null = WHATSAPP_BUSINESS_ACCOUNT_ID || null;

async function resolveWabaId(): Promise<string> {
  if (RESOLVED_WABA_ID) return RESOLVED_WABA_ID;
  if (!WHATSAPP_TOKEN) throw new Error("CLOUD_API_ACCESS_TOKEN is not set");

  // Prefer explicit business account id from env if present
  if (WHATSAPP_BUSINESS_ACCOUNT_ID) {
    RESOLVED_WABA_ID = WHATSAPP_BUSINESS_ACCOUNT_ID;
    return RESOLVED_WABA_ID;
  }

  // Try resolving via phone number id if available
  if (WHATSAPP_PHONE_NUMBER_ID) {
    try {
  const url = `https://graph.facebook.com/${GRAPH_VERSION}/${WHATSAPP_PHONE_NUMBER_ID}?fields=whatsapp_business_account`;
      const resp = await axios.get(url, { headers: { Authorization: `Bearer ${WHATSAPP_TOKEN}` } });
  const id = resp.data?.whatsapp_business_account?.id;
      if (id) {
  RESOLVED_WABA_ID = id;
  return id;
      }
    } catch (e) {
      console.warn('[whatsapp] Could not auto-resolve WABA ID; set WABA_ID to avoid this warning');
    }
  }

  throw new Error('Unable to resolve WhatsApp Business Account ID. Set WABA_ID environment variable.');
}

const WHATSAPP_MESSAGES_URL = `https://graph.facebook.com/${GRAPH_VERSION}/${WHATSAPP_PHONE_NUMBER_ID}/messages`;

function ensureWhatsAppConfig() {
  if (!WHATSAPP_PHONE_NUMBER_ID) {
    throw new Error('WA_PHONE_NUMBER_ID is not configured');
  }
  if (!WHATSAPP_TOKEN) {
    throw new Error('CLOUD_API_ACCESS_TOKEN is not configured');
  }
}

function cleanPhone(number: string): string {
  return String(number || '').replace(/\D/g, '');
}

// Test number helpers (role-flow testing; production-safe)
// Allow configuration via env WHATSAPP_TEST_NUMBERS=comma,separated,digits
// Removed 918218994855 to use real data for Crystal Group
const DEFAULT_TEST_NUMBERS = ['917021307474', '7021307474'];
const ROLE_TEST_NUMBERS = new Set(
  (process.env.WHATSAPP_TEST_NUMBERS || '')
    .split(',')
    .map(s => s.trim())
    .filter(s => s)
    .map(cleanPhone)
    .filter(Boolean)
    .concat(DEFAULT_TEST_NUMBERS)
);
function isRoleTestNumber(input: string): boolean {
  return ROLE_TEST_NUMBERS.has(cleanPhone(input));
}

<<<<<<< HEAD
=======
// ========================================
// ADDITIONAL HELPER FUNCTIONS
// ========================================

async function sendRealClientMenu(to: string, user?: any, customer?: any): Promise<void> {
  try {
    console.log(`[WhatsApp] sendRealClientMenu called for ${to}`);
    
    // Fetch customer data if not provided
    if (user && !customer) {
      const { storage } = await import('../storage');
      customer = await storage.getCustomerByUserId(user.id);
    }
    
    // Build personalized greeting
    let greeting = '👋 *Welcome to Service Hub!*';
    if (user && customer) {
      const userName = user.name || user.username || 'there';
      const companyName = customer.companyName || '';
      greeting = `👋 *Welcome ${userName}!*`;
      if (companyName) {
        greeting += `\n🏢 *${companyName}*`;
      }
    }
    
    await sendInteractiveButtons(
      to,
      `${greeting}\n\nHow can I help you today?`,
      [
        { id: 'request_service', title: '🔧 Request Service' },
        { id: 'status', title: '📊 Check Status' }
      ]
    );
    console.log(`[WhatsApp] sendInteractiveButtons completed for ${to}`);
  } catch (error: any) {
    console.error(`[WhatsApp] Error in sendRealClientMenu for ${to}:`, error);
    console.error(`[WhatsApp] Error response:`, error.response?.data);
    console.error(`[WhatsApp] Error message:`, error.message);
    
    // Fallback: Send simple text message with instructions
    console.log(`[WhatsApp] Falling back to text message menu`);
    let greeting = '👋 *Welcome to Service Hub!*';
    if (user && customer) {
      const userName = user.name || user.username || 'there';
      const companyName = customer.companyName || '';
      greeting = `👋 *Welcome ${userName}!*`;
      if (companyName) {
        greeting += `\n🏢 *${companyName}*`;
      }
    }
    await sendTextMessage(
      to,
      `${greeting}\n\nHow can I help you today?\n\nReply with:\n• *service* - Request Service\n• *status* - Check Status`
    );
  }
}

async function showContainerStatus(from: string, containerId: string, storage: any): Promise<void> {
  try {
    const container = await storage.getContainer(containerId);
    if (!container) {
      await sendTextMessage(from, '❌ Container not found.');
      return;
    }

    const location = (container.currentLocation as any)?.address || (container.currentLocation as any)?.city || 'Unknown';
    const statusMessage = `📦 *Container Status*\n\n` +
      `🔖 Code: ${container.containerCode}\n` +
      `📍 Location: ${location}\n` +
      `📊 Status: ${container.status}\n` +
      `🏷️ Type: ${container.type}\n` +
      `💚 Health: ${container.healthScore || 'N/A'}%`;

    await sendTextMessage(from, statusMessage);
  } catch (error) {
    console.error('[WhatsApp] Error in showContainerStatus:', error);
    await sendTextMessage(from, '❌ Error fetching container status.');
  }
}

async function handleRealClientStatusCheck(from: string, user: any, session: any): Promise<void> {
  const { storage } = await import('../storage');
  
  try {
    const customer = await storage.getCustomerByUserId(user.id);
    if (!customer) {
      await sendTextMessage(from, '❌ Customer profile not found.');
      return;
    }

    const containers = await storage.getContainersByCustomer(customer.id);
    
    if (containers.length === 0) {
      await sendTextMessage(from, '📦 No containers assigned to your account.');
      return;
    }

    const rows = containers.map((c: any) => {
      const location = (c.currentLocation as any)?.address || (c.currentLocation as any)?.city || 'Unknown';
      return {
        id: `status_container_${c.id}`,
        title: c.containerCode,
        description: `${c.status} | ${location}`.substring(0, 72)
      };
    });

    await sendInteractiveList(
      from,
      `📊 *Container Status*\n\nYou have ${containers.length} container(s).\n\nSelect a container to view details:`,
      'View Status',
      [{ title: 'Your Containers', rows }]
    );
  } catch (error) {
    console.error('[WhatsApp] Error in handleRealClientStatusCheck:', error);
    await sendTextMessage(from, '❌ Error loading status.');
  }
}

async function handlePhotoChoice(wantsPhotos: boolean, from: string, user: any, session: any): Promise<void> {
  const { storage } = await import('../storage');
  
  try {
    const conversationState = session.conversationState || {};
    
    if (wantsPhotos) {
      await storage.updateWhatsappSession(session.id, {
        conversationState: {
          ...conversationState,
          step: 'awaiting_photos',
          beforePhotos: []
        }
      });

      await sendTextMessage(
        from,
        `📸 *Please send your photos now.*\n\nYou can send multiple images. When done, type *DONE* to submit the service request.`
      );
    } else {
      await createServiceRequestFromWhatsApp(from, user, session);
    }
  } catch (error) {
    console.error('[WhatsApp] Error in handlePhotoChoice:', error);
    await sendTextMessage(from, '❌ Error processing choice. Please try again.');
  }
}

const handleWebhook = handleWebhookHelper;

>>>>>>> f733f4bb
// Mock data for dedicated test flows
const MOCK_CONTAINERS = [
  {
    id: 'TEST001',
    type: 'refrigerated',
    status: 'active',
    location: 'Los Angeles',
    issue: 'Cooling system check',
    technician: 'John Doe',
    eta: '2 hours'
  },
  {
    id: 'TEST002',
    type: 'dry',
    status: 'active',
    location: 'Los Angeles',
    issue: 'Door seal integrity test',
    technician: 'Jane Smith',
    eta: '3 hours'
  },
  {
    id: 'TEST003',
    type: 'refrigerated',
    status: 'active',
    location: 'Los Angeles',
    issue: 'Sensor calibration review',
    technician: 'Mike Johnson',
    eta: '90 minutes'
  }
];

const MOCK_TECHNICIAN_JOBS = [
  {
    id: 'TEST001',
    label: 'Service TEST001 – 10:00 AM',
    type: 'Service',
    location: 'Los Angeles',
    status: 'Scheduled',
    client: 'ACME Logistics'
  },
  {
    id: 'TEST002',
    label: 'Inspect TEST002 – 2:30 PM',
    type: 'Inspection',
    location: 'Los Angeles',
    status: 'Scheduled',
    client: 'Harbor Traders'
  },
  {
    id: 'TEST003',
    label: 'Repair TEST003 – 5:00 PM',
    type: 'Repair',
    location: 'Los Angeles',
    status: 'Scheduled',
    client: 'Fresh Foods Inc'
  }
];

async function sendTestRoleSelectionMenu(to: string): Promise<void> {
  await sendInteractiveButtons(
    to,
    '🧪 Select role to test WhatsApp flow:',
    [
      { id: 'test_role_technician', title: '🔧 Technician' },
      { id: 'test_role_client', title: '🏢 Client' }
    ]
  );
}

async function sendTestClientMenu(to: string): Promise<void> {
  await sendInteractiveButtons(
    to,
    '🏢 Client Mode\n\nSelect an option to continue:',
    [
      { id: 'test_client_request_service', title: '🧰 Request Service' },
      { id: 'test_client_status', title: '📊 Status' },
      { id: 'switch_role', title: '🔄 Switch Role' }
    ]
  );
}

async function sendTestTechnicianMenu(to: string): Promise<void> {
  await sendInteractiveButtons(
    to,
    '🔧 Technician Mode\n\nSelect an option to continue:',
    [
      { id: 'test_tech_view_schedule', title: '📋 View Schedule' },
      { id: 'test_tech_start_service', title: '🧰 Start Service' },
      { id: 'switch_role', title: '🔄 Switch Role' }
    ]
  );
}

async function promptMockContainerSelection(to: string): Promise<void> {
  await sendInteractiveButtons(
    to,
    '🔧 Service Request\n\nWhich container needs service?',
    [
      { id: 'test_client_select_container', title: '📦 Select Container' }
    ]
  );
}

async function sendMockContainerList(to: string): Promise<void> {
  const bodyLines = ['📦 Select Container', ''];
  for (const c of MOCK_CONTAINERS) {
    bodyLines.push(`${c.id} – ${c.type}`);
    bodyLines.push(`Status: ${c.status} | Location: ${c.location}`);
    bodyLines.push('');
  }
  await sendInteractiveButtons(
    to,
    bodyLines.join('\n'),
    [
      { id: 'test_container_TEST001', title: 'TEST001' },
      { id: 'test_container_TEST002', title: 'TEST002' },
      { id: 'test_container_TEST003', title: 'TEST003' }
    ]
  );
}

function getMockContainerDetail(containerId: string) {
  return MOCK_CONTAINERS.find(container => container.id === containerId);
}

async function sendMockScheduleButtons(to: string): Promise<void> {
  await sendInteractiveButtons(
    to,
    '📅 Today\'s Schedule\n\nSelect a job to view details:',
    MOCK_TECHNICIAN_JOBS.map(job => ({
      id: `test_job_${job.id}`,
      title: job.label
    }))
  );
}

function getMockTechnicianJob(jobId: string) {
  return MOCK_TECHNICIAN_JOBS.find(job => job.id === jobId);
}

// ========================================
// REAL CLIENT MODE FUNCTIONS (Dashboard Integration)
// ========================================

/**
 * Handle real client service request flow - fetches actual containers from database
 */
async function handleRealClientRequestService(from: string, user: any, session: any): Promise<void> {
  const { storage } = await import('../storage');
  
  try {
    console.log(`[WhatsApp] handleRealClientRequestService - user: ${user.name} (${user.id}), phone: ${user.phoneNumber}`);
    
    let customer = await storage.getCustomerByUserId(user.id);
    if (!customer) {
      console.error(`[WhatsApp] Customer profile not found for user ${user.id}`);
      console.log(`[WhatsApp] Attempting to find customer by phone number: ${user.phoneNumber}`);
      
      // Try to find customer by phone number
      const allCustomers = await storage.getAllCustomers();
      customer = allCustomers.find((c: any) => 
        c.phoneNumber === user.phoneNumber || 
        c.phoneNumber === user.phoneNumber.replace(/^\+/, '') ||
        c.phoneNumber === `+${user.phoneNumber}` ||
        c.phoneNumber === user.phoneNumber.replace(/^91/, '') ||
        c.phoneNumber === `91${user.phoneNumber}`
      );
      
      if (customer) {
        console.log(`[WhatsApp] Found customer by phone: ${customer.companyName} (${customer.id})`);
        // Update user to link with customer
        if (customer.userId) {
          console.log(`[WhatsApp] Customer already has userId: ${customer.userId}, but user ${user.id} doesn't have customer. This is a data inconsistency.`);
        }
      } else {
        console.error(`[WhatsApp] No customer found for phone ${user.phoneNumber}`);
        await sendTextMessage(from, '❌ Customer profile not found. Please contact support to link your WhatsApp number with your account.');
        return;
      }
    }

    console.log(`[WhatsApp] Found customer: ${customer.companyName} (${customer.id})`);
    
    const containers = await storage.getContainersByCustomer(customer.id);
    console.log(`[WhatsApp] Fetched ${containers.length} containers for customer ${customer.id}`);
    console.log(`[WhatsApp] Container details:`, containers.map((c: any) => ({
      id: c.id,
      code: c.containerCode,
      status: c.status,
      currentCustomerId: c.currentCustomerId
    })));
    
    // Show all containers assigned to client, regardless of status
    // (deployed, sold, maintenance, etc. are all valid statuses)
    if (containers.length === 0) {
      console.error(`[WhatsApp] No containers found for customer ${customer.id} (${customer.companyName})`);
      await sendTextMessage(from, '❌ No containers assigned to your account. Please contact support.');
      return;
    }

    console.log(`[WhatsApp] Proceeding with ${containers.length} containers`);

    // Update session to track service request flow
    await storage.updateWhatsappSession(session.id, {
      conversationState: {
        flow: 'real_service_request',
        step: 'awaiting_container_selection',
        customerId: customer.id,
        selectedContainers: []
      }
    });

    // Always use list for multi-select capability (WhatsApp lists support multi-selection)
    const rows = containers.map((c: any) => {
      const location = (c.currentLocation as any)?.address || (c.currentLocation as any)?.city || 'Unknown';
      return {
        id: `select_container_${c.id}`,
        title: c.containerCode,
        description: `${c.type} | ${c.status} | ${location}`.substring(0, 72)
      };
    });

    await sendInteractiveList(
      from,
      '🔧 *Service Request*\n\nWhich container needs service?\n\n*Select a container from the list below.*',
      'Select Container',
      [{ title: 'Your Containers', rows }]
    );
    
    // Send reference image for container ID location
    await sendImageMessage(
      from,
      'https://i.ibb.co/9ZQY5Qy/container-id-reference.jpg',
      '📍 *Container ID Location Reference*\n\nIf you don\'t know where the container ID is located, please refer to the image above.'
    );
    
    // Send instruction message
    await sendTextMessage(
      from,
      '📌 *Tip:* After selecting a container, you can add more containers or proceed with the request.'
    );
  } catch (error) {
    console.error('[WhatsApp] Error in handleRealClientRequestService:', error);
    await sendTextMessage(from, '❌ Error loading containers. Please try again.');
  }
}

/**
 * Handle container selection for service request (supports multi-select)
 */
async function handleContainerSelection(containerId: string, from: string, user: any, session: any): Promise<void> {
  const { storage } = await import('../storage');
  
  try {
    const container = await storage.getContainer(containerId);
    if (!container) {
      await sendTextMessage(from, '❌ Container not found.');
      return;
    }

    const conversationState = session.conversationState || {};
    const selectedContainers = conversationState.selectedContainers || [];
    
    // Add container to selection if not already selected
    if (!selectedContainers.includes(containerId)) {
      selectedContainers.push(containerId);
    }

    // Update session with selected container(s)
    await storage.updateWhatsappSession(session.id, {
      conversationState: {
        ...conversationState,
        selectedContainers,
        step: 'awaiting_more_containers'
      }
    });

    // Get container codes for display
    const containerCodes = [];
    for (const cId of selectedContainers) {
      const c = await storage.getContainer(cId);
      if (c) containerCodes.push(c.containerCode);
    }

    // Ask if they want to add more containers or proceed
    await sendTextMessage(
      from,
      `✅ *Container Added*\n\n📦 Selected: ${containerCodes.join(', ')}\n\n*Would you like to add more containers or proceed?*`
    );
    
    await sendInteractiveButtons(
      from,
      'Choose an option:',
      [
        { id: 'add_more_containers', title: '➕ Add More' },
        { id: 'proceed_with_selection', title: '✅ Proceed' }
      ]
    );
  } catch (error) {
    console.error('[WhatsApp] Error in handleContainerSelection:', error);
    await sendTextMessage(from, '❌ Error processing selection. Please try again.');
<<<<<<< HEAD
  }
}

/**
 * Handle error code input from client
 */
async function handleErrorCodeInput(errorCode: string, from: string, user: any, session: any): Promise<void> {
  const { storage } = await import('../storage');
  
  try {
    const conversationState = session.conversationState || {};
    
    await storage.updateWhatsappSession(session.id, {
      conversationState: {
        ...conversationState,
        errorCode: errorCode.trim(),
        step: 'awaiting_description'
      }
    });

    await sendTextMessage(
      from,
      `✅ Error code noted: *${errorCode.trim()}*\n\n📝 *Please describe briefly what's happening* (2–3 sentences):`
    );
  } catch (error) {
    console.error('[WhatsApp] Error in handleErrorCodeInput:', error);
    await sendTextMessage(from, '❌ Error processing error code. Please try again.');
  }
}

/**
 * Handle issue description input from client
 */
async function handleIssueDescriptionInput(description: string, from: string, user: any, session: any): Promise<void> {
  const { storage } = await import('../storage');
  
  try {
    const conversationState = session.conversationState || {};
    
    await storage.updateWhatsappSession(session.id, {
      conversationState: {
        ...conversationState,
        issueDescription: description.trim(),
        step: 'awaiting_photo_choice'
      }
    });

    await sendInteractiveButtons(
      from,
      `✅ Description received.\n\n📸 *Would you like to attach photos?*`,
      [
        { id: 'attach_photos_yes', title: '✅ Yes' },
        { id: 'attach_photos_no', title: '❌ No' }
      ]
    );
  } catch (error) {
    console.error('[WhatsApp] Error in handleIssueDescriptionInput:', error);
    await sendTextMessage(from, '❌ Error processing description. Please try again.');
  }
}

/**
 * Handle photo attachment choice
 */
async function handlePhotoChoice(wantsPhotos: boolean, from: string, user: any, session: any): Promise<void> {
  const { storage } = await import('../storage');
  
  try {
    const conversationState = session.conversationState || {};
    
    if (wantsPhotos) {
      await storage.updateWhatsappSession(session.id, {
        conversationState: {
          ...conversationState,
          step: 'awaiting_photos',
          beforePhotos: []
        }
      });

      await sendTextMessage(
        from,
        `📸 *Please send your photos now.*\n\nYou can send multiple images. When done, type *DONE* to submit the service request.`
      );
    } else {
      // No photos - create service request immediately
      await createServiceRequestFromWhatsApp(from, user, session);
    }
  } catch (error) {
    console.error('[WhatsApp] Error in handlePhotoChoice:', error);
    await sendTextMessage(from, '❌ Error processing choice. Please try again.');
  }
}

/**
 * Handle photo upload from client
 */
async function handlePhotoUpload(mediaId: string, from: string, user: any, session: any): Promise<void> {
  const { storage } = await import('../storage');
  
  try {
    const conversationState = session.conversationState || {};
    const beforePhotos = conversationState.beforePhotos || [];
    
    // Store media ID (in production, you'd download and store the actual image)
    beforePhotos.push(mediaId);
    
    await storage.updateWhatsappSession(session.id, {
      conversationState: {
        ...conversationState,
        beforePhotos
      }
    });

    await sendTextMessage(
      from,
      `✅ Photo ${beforePhotos.length} received.\n\nSend more photos or type *DONE* to submit.`
    );
  } catch (error) {
    console.error('[WhatsApp] Error in handlePhotoUpload:', error);
    await sendTextMessage(from, '❌ Error processing photo. Please try again.');
  }
}

/**
 * Create service request from WhatsApp conversation and save to database
 */
async function createServiceRequestFromWhatsApp(from: string, user: any, session: any): Promise<void> {
  const { storage } = await import('../storage');
  
  try {
    const conversationState = session.conversationState || {};
    const { selectedContainers, errorCode, issueDescription, beforePhotos, customerId } = conversationState;

    if (!selectedContainers || selectedContainers.length === 0) {
      await sendTextMessage(from, '❌ No containers selected. Please start again.');
      return;
    }

    // Create service request for each selected container
    const createdRequests = [];
    for (const containerId of selectedContainers) {
      const container = await storage.getContainer(containerId);
      if (!container) continue;

      const fullDescription = [
        issueDescription || 'Service requested via WhatsApp',
        errorCode && errorCode.toUpperCase() !== 'NA' ? `Error Code: ${errorCode}` : ''
      ].filter(Boolean).join('\n\n');

      const serviceRequest = await storage.createServiceRequest({
        requestNumber: `SR-${Date.now()}${Math.floor(Math.random() * 1000)}`,
        containerId: container.id,
        customerId: customerId,
        priority: 'normal',
        status: 'pending',
        issueDescription: fullDescription,
        beforePhotos: beforePhotos || [],
        createdBy: user.id,
        createdAt: new Date(),
        requestedAt: new Date()
      });

      createdRequests.push(serviceRequest);
    }

    // Clear conversation state
    await storage.updateWhatsappSession(session.id, {
      conversationState: {}
    });

    // Send confirmation
    const requestNumbers = createdRequests.map(r => r.requestNumber).join(', ');
    await sendTextMessage(
      from,
      `✅ *Your service request has been raised!*\n\n📋 Request Number(s): ${requestNumbers}\n\nA technician will contact you soon. You can check the status anytime by selecting "Status" from the menu.`
    );

    // Show client menu again
    await sendRealClientMenu(from);
  } catch (error) {
    console.error('[WhatsApp] Error in createServiceRequestFromWhatsApp:', error);
    await sendTextMessage(from, '❌ Error creating service request. Please contact support.');
  }
}

/**
 * Handle real client status check - shows real container status from database
 */
async function handleRealClientStatusCheck(from: string, user: any, session: any): Promise<void> {
  const { storage } = await import('../storage');
  
  try {
    console.log(`[WhatsApp] handleRealClientStatusCheck - user: ${user.name} (${user.id})`);
    
    const customer = await storage.getCustomerByUserId(user.id);
    if (!customer) {
      console.error(`[WhatsApp] Customer profile not found for user ${user.id}`);
      await sendTextMessage(from, '❌ Customer profile not found.');
      return;
    }

    console.log(`[WhatsApp] Found customer: ${customer.companyName} (${customer.id})`);
    
    const containers = await storage.getContainersByCustomer(customer.id);
    console.log(`[WhatsApp] Fetched ${containers.length} containers for status check`);
    
    if (containers.length === 0) {
      console.error(`[WhatsApp] No containers found for customer ${customer.id}`);
      await sendTextMessage(from, '❌ No containers found for your account.');
      return;
    }

    console.log(`[WhatsApp] Showing ${containers.length} containers for status selection`);

    // Update session
    await storage.updateWhatsappSession(session.id, {
      conversationState: {
        flow: 'check_status',
        step: 'awaiting_container_selection_for_status',
        customerId: customer.id
      }
    });

    // Always use list for consistency and better UX
    const rows = containers.map((c: any) => {
      const location = (c.currentLocation as any)?.address || (c.currentLocation as any)?.city || 'Unknown';
      return {
        id: `status_container_${c.id}`,
        title: c.containerCode,
        description: `${c.type} | ${c.status} | ${location}`.substring(0, 72)
      };
    });

    await sendInteractiveList(
      from,
      '📊 *Status Check*\n\nWhich container\'s status do you want to check?\n\n*Select a container to view its detailed status.*',
      'Select Container',
      [{ title: 'Your Containers', rows }]
    );
  } catch (error) {
    console.error('[WhatsApp] Error in handleRealClientStatusCheck:', error);
    await sendTextMessage(from, '❌ Error loading status. Please try again.');
  }
}

/**
 * Show detailed status for a specific container
 */
async function showContainerStatus(containerId: string, from: string, user: any, session: any): Promise<void> {
  const { storage } = await import('../storage');
  
  try {
    const container = await storage.getContainer(containerId);
    if (!container) {
      await sendTextMessage(from, '❌ Container not found.');
      return;
    }

    // Get latest metrics if available
    const metrics = await storage.getContainerMetrics(containerId);
    const latestMetric = metrics && metrics.length > 0 ? metrics[0] : null;

    // Get active service requests for this container
    const serviceRequests = await storage.getServiceRequestsByCustomer(session.conversationState?.customerId || '');
    const containerRequests = serviceRequests.filter((sr: any) => 
      sr.containerId === containerId && ['pending', 'scheduled', 'in_progress'].includes(sr.status)
    );

    const location = (container.currentLocation as any)?.address || (container.currentLocation as any)?.city || 'Unknown';
    const statusMsg = [
      `📦 *${container.containerCode}*`,
      '',
      `🏷️ Type: ${container.type}`,
      `📍 Location: ${location}`,
      `✅ Status: ${container.status}`,
      latestMetric ? `🌡️ Temperature: ${latestMetric.temperature || 'N/A'}°C` : '',
      latestMetric ? `💧 Humidity: ${latestMetric.humidity || 'N/A'}%` : '',
      '',
      containerRequests.length > 0 ? `🔧 *Active Service Requests:*` : '✅ No active service requests',
      ...containerRequests.map((sr: any) => 
        `• ${sr.requestNumber} - ${sr.status}\n  ${sr.issueDescription.substring(0, 50)}...`
      )
    ].filter(Boolean).join('\n');

    await sendTextMessage(from, statusMsg);

    // Clear conversation state
    await storage.updateWhatsappSession(session.id, {
      conversationState: {}
    });

    // Show menu
    await sendRealClientMenu(from);
  } catch (error) {
    console.error('[WhatsApp] Error in showContainerStatus:', error);
    await sendTextMessage(from, '❌ Error loading container status.');
  }
}

export interface WhatsAppMessage {
  to: string;
  type: "text" | "interactive" | "template" | "media" | "flow";
  content: any;
}

export interface WhatsAppButton {
  id: string;
  title: string;
}

export interface WhatsAppListItem {
  id: string;
  title: string;
  description?: string;
}

export interface WhatsAppFlowData {
  flow_token: string;
  flow_id: string;
  flow_cta: string;
  flow_action_payload: any;
}

export async function sendTextMessage(to: string, text: string): Promise<any> {
  try {
    console.log('📤 Attempting to send WhatsApp message to:', to, 'Text:', text.substring(0, 50) + '...');
    ensureWhatsAppConfig();
    const toClean = cleanPhone(to);
    console.log('📤 Cleaned phone number:', toClean);
    console.log('📤 WhatsApp config check - Phone ID:', WHATSAPP_PHONE_NUMBER_ID ? 'SET' : 'NOT SET', 'Token:', WHATSAPP_TOKEN ? 'SET' : 'NOT SET');
    
    const response = await axios.post(
      WHATSAPP_MESSAGES_URL,
      {
        messaging_product: "whatsapp",
        to: toClean,
        type: "text",
        text: { body: text },
      },
      {
        headers: {
          "Content-Type": "application/json",
          Authorization: `Bearer ${WHATSAPP_TOKEN}`,
        },
      }
    );
    console.log('✅ WhatsApp text send success:', response.data);
    return response.data;
  } catch (error: any) {
    console.error("❌ WhatsApp send error:", error.response?.data || error.message);
    console.error("❌ Full error:", error);
    throw error;
  }
}

export async function sendInteractiveButtons(
  to: string,
  bodyText: string,
  buttons: Array<{ id: string; title: string }>
): Promise<any> {
  try {
    ensureWhatsAppConfig();
    const toClean = cleanPhone(to);
    const response = await axios.post(
      WHATSAPP_MESSAGES_URL,
      {
        messaging_product: "whatsapp",
        to: toClean,
        type: "interactive",
        interactive: {
          type: "button",
          body: { text: bodyText },
          action: {
            buttons: buttons.map((btn) => ({
              type: "reply",
              reply: { id: btn.id, title: btn.title },
            })),
          },
        },
      },
      {
        headers: {
          "Content-Type": "application/json",
          Authorization: `Bearer ${WHATSAPP_TOKEN}`,
        },
      }
    );
    console.log('WhatsApp buttons send success:', response.data);
    return response.data;
  } catch (error: any) {
    console.error("WhatsApp send error:", error.response?.data || error.message);
    throw error;
  }
}

export async function sendInteractiveList(
  to: string,
  bodyText: string,
  buttonText: string,
  sections: Array<{ title: string; rows: Array<{ id: string; title: string; description?: string }> }>
): Promise<any> {
  try {
    ensureWhatsAppConfig();
    const toClean = cleanPhone(to);
    const response = await axios.post(
      WHATSAPP_MESSAGES_URL,
      {
        messaging_product: "whatsapp",
        to: toClean,
        type: "interactive",
        interactive: {
          type: "list",
          body: { text: bodyText },
          action: {
            button: buttonText,
            sections: sections,
          },
        },
      },
      {
        headers: {
          "Content-Type": "application/json",
          Authorization: `Bearer ${WHATSAPP_TOKEN}`,
        },
      }
    );
    console.log('WhatsApp list send success:', response.data);
    return response.data;
  } catch (error: any) {
    console.error("WhatsApp send error:", error.response?.data || error.message);
    throw error;
  }
}

export async function sendTemplate(to: string, templateName: string, languageCode = "en_US"): Promise<any> {
  try {
    ensureWhatsAppConfig();
    const toClean = cleanPhone(to);
    const response = await axios.post(
      WHATSAPP_MESSAGES_URL,
      {
        messaging_product: "whatsapp",
        to: toClean,
        type: "template",
        template: {
          name: templateName,
          language: { code: languageCode },
        },
      },
      {
        headers: {
          "Content-Type": "application/json",
          Authorization: `Bearer ${WHATSAPP_TOKEN}`,
        },
      }
    );
    console.log('WhatsApp template send success:', response.data);
    return response.data;
  } catch (error: any) {
    console.error("WhatsApp send error:", error.response?.data || error.message);
    throw error;
  }
}

export function formatAlertMessage(alert: any, container: any): string {
  return `🚨 *Alert: ${String(alert.severity || '').toUpperCase()}*

Container: *${container.containerCode || container.containerId || container.id}*
Location: ${container.currentLocation?.address || "Unknown"}

Issue: ${alert.title}
${alert.description}

⏰ Time: ${new Date(alert.detectedAt).toLocaleString()}

AI Analysis: ${alert.aiClassification?.rootCause || "Processing..."}`;
}

export function formatServiceScheduleMessage(technician: any, services: any[]): string {
  let message = `📋 *Tomorrow's Schedule*\n\nTotal Services: ${services.length}\n\n`;

  services.forEach((service, index) => {
    message += `${index + 1}️⃣ *${service.scheduledTime || "TBD"}*\n`;
    message += `   Container: ${service.container?.containerCode || service.container?.containerId}\n`;
    message += `   Location: ${service.container?.currentLocation?.address || "Unknown"}\n`;
    message += `   Issue: ${service.issueDescription}\n`;
    if (service.requiredParts?.length > 0) {
      message += `   Parts: ${service.requiredParts.join(", ")}\n`;
    }
    message += "\n";
  });

  message += `📍 Route Map: [View Route]\n`;
  return message;
}

// Enhanced WhatsApp Integration according to PRD

export async function sendListMessage(
  to: string,
  bodyText: string,
  buttonText: string,
  listItems: WhatsAppListItem[]
): Promise<any> {
  try {
    const response = await axios.post(
      WHATSAPP_MESSAGES_URL,
      {
        messaging_product: "whatsapp",
        to: to,
        type: "interactive",
        interactive: {
          type: "list",
          body: { text: bodyText },
          action: {
            button: buttonText,
            sections: [
              {
                title: "Options",
                rows: listItems.map(item => ({
                  id: item.id,
                  title: item.title,
                  description: item.description || ""
                }))
              }
            ]
          }
        }
      },
      {
        headers: {
          "Content-Type": "application/json",
          Authorization: `Bearer ${WHATSAPP_TOKEN}`,
        },
      }
    );
    return response.data;
  } catch (error: any) {
    console.error("WhatsApp list send error:", error.response?.data || error.message);
    throw error;
  }
}

export async function sendMediaMessage(
  to: string,
  mediaType: "image" | "video" | "document" | "audio",
  mediaUrl: string,
  caption?: string
): Promise<any> {
  try {
    const response = await axios.post(
      WHATSAPP_MESSAGES_URL,
      {
        messaging_product: "whatsapp",
        to: to,
        // WhatsApp expects type to match the media block name
        type: mediaType,
        [mediaType]: {
          link: mediaUrl,
          ...(caption ? { caption } : {})
        }
      },
      {
        headers: {
          "Content-Type": "application/json",
          Authorization: `Bearer ${WHATSAPP_TOKEN}`,
        },
      }
    );
    return response.data;
  } catch (error: any) {
    console.error("WhatsApp media send error:", error.response?.data || error.message);
    throw error;
  }
}

export async function sendFlowMessage(
  to: string,
  flowData: WhatsAppFlowData
): Promise<any> {
  try {
    ensureWhatsAppConfig();
    const toClean = cleanPhone(to);
    const response = await axios.post(
      WHATSAPP_MESSAGES_URL,
      {
        messaging_product: "whatsapp",
        to: toClean,
        type: "interactive",
        interactive: {
          type: "flow",
          body: {
            text: flowData.flow_cta
          },
          action: {
            name: "flow",
            parameters: {
              flow_token: flowData.flow_token,
              flow_id: flowData.flow_id,
              flow_action_payload: flowData.flow_action_payload
            }
          }
        }
      },
      {
        headers: {
          "Content-Type": "application/json",
          Authorization: `Bearer ${WHATSAPP_TOKEN}`,
        },
      }
    );
    console.log('WhatsApp flow send success:', response.data);
    return response.data;
  } catch (error: any) {
    console.error("WhatsApp flow send error:", error.response?.data || error.message);
    throw error;
  }
}

export async function sendTemplateMessage(
  to: string,
  templateName: string,
  languageCode: string = "en",
  parameters: any[] = []
): Promise<any> {
  try {
    const response = await axios.post(
      WHATSAPP_MESSAGES_URL,
      {
        messaging_product: "whatsapp",
        to: to,
        type: "template",
        template: {
          name: templateName,
          language: {
            code: languageCode
          },
          components: parameters.length > 0 ? [
            {
              type: "body",
              parameters: parameters.map(param => ({
                type: "text",
                text: param
              }))
            }
          ] : []
        }
      },
      {
        headers: {
          "Content-Type": "application/json",
          Authorization: `Bearer ${WHATSAPP_TOKEN}`,
        },
      }
    );
    return response.data;
  } catch (error: any) {
    console.error("WhatsApp template send error:", error.response?.data || error.message);
    throw error;
  }
}

// PRD-specific message templates
export function formatCriticalAlertMessage(alert: any, container: any): string {
  return `🚨 *CRITICAL ALERT*

Container: ${container.containerCode}
Issue: ${alert.title}
${alert.description}

⏰ Time: ${new Date(alert.detectedAt).toLocaleString()}

A service technician will be assigned shortly.

Service Request #${alert.serviceRequestId || 'TBD'}

Reply URGENT for immediate callback`;
}

// WhatsApp Message Templates according to PRD
export const WHATSAPP_TEMPLATES = {
  // Alert Notifications
  CRITICAL_ALERT: {
    name: "critical_alert_notification_v3",
    category: "UTILITY",
    language: "en",
    components: [
      {
        type: "HEADER",
        format: "TEXT",
        text: "CRITICAL ALERT"
      },
      {
        type: "BODY",
        text: "Container {{1}} requires immediate attention.\n\nIssue: {{2}}\nLocation: {{3}}\n\nA service technician will be assigned shortly.\n\nService Request #{{4}}"
      },
      {
        type: "FOOTER",
        text: "Reply URGENT for immediate callback"
      }
    ]
  },

  HIGH_ALERT: {
    name: "high_alert_notification_v3",
    category: "UTILITY",
    language: "en",
    components: [
      {
        type: "HEADER",
        format: "TEXT",
        text: "HIGH PRIORITY ALERT"
      },
      {
        type: "BODY",
        text: "Container {{1}} needs attention within 24 hours.\n\nIssue: {{2}}\n\nService will be scheduled automatically.\n\nService Request #{{3}}"
      }
    ]
  },

  // Service Schedule Templates
  SERVICE_SCHEDULE_CLIENT: {
    name: "service_schedule_client_v3",
    category: "UTILITY",
    language: "en",
    components: [
      {
        type: "HEADER",
        format: "TEXT",
        text: "Service Scheduled"
      },
      {
        type: "BODY",
        text: "Container: {{1}}\nDate: {{2}}\nTime Window: {{3}}\nTechnician: {{4}}\n\nTrack status: {{5}}"
      }
    ]
  },

  SERVICE_SCHEDULE_TECHNICIAN: {
    name: "service_schedule_technician_v3",
    category: "UTILITY",
    language: "en",
    components: [
      {
        type: "HEADER",
        format: "TEXT",
        text: "Tomorrows Schedule"
      },
      {
        type: "BODY",
        text: "Total Services: {{1}}\n\nServices scheduled for tomorrow. Check your dashboard for full details."
      }
    ]
  },

  // Invoice Templates
  INVOICE_GENERATED: {
    name: "invoice_generated_v3",
    category: "UTILITY",
    language: "en",
    components: [
      {
        type: "HEADER",
        format: "TEXT",
        text: "Invoice Generated"
      },
      {
        type: "BODY",
        text: "Invoice #{{1}}\nService: {{2}}\nAmount: ₹{{3}}\nDue Date: {{4}}\n\nPDF: {{5}}"
      }
    ]
  },

  PAYMENT_REMINDER: {
    name: "payment_reminder_v3",
    category: "UTILITY",
    language: "en",
    components: [
      {
        type: "HEADER",
        format: "TEXT",
        text: "Payment Reminder"
      },
      {
        type: "BODY",
        text: "Invoice #{{1}} is due on {{2}}\nAmount: ₹{{3}}\n\nPay now to avoid late fees."
      }
    ]
  },

  // Feedback Templates
  FEEDBACK_REQUEST: {
    name: "feedback_request_v3",
    category: "UTILITY",
    language: "en",
    components: [
      {
        type: "HEADER",
        format: "TEXT",
        text: "How was our service?"
      },
      {
        type: "BODY",
        text: "Service completed for Container {{1}}\n\nPlease rate your experience:\n\n5 - Excellent\n4 - Good\n3 - Average\n2 - Poor\n1 - Very Poor"
      }
    ]
  },

  // Technician Workflow Templates
  TECHNICIAN_SERVICE_START: {
    name: "technician_service_start_v3",
    category: "UTILITY",
    language: "en",
    components: [
      {
        type: "HEADER",
        format: "TEXT",
        text: "Service Starting"
      },
      {
        type: "BODY",
        text: "Service request received. Please check your dashboard for details and confirm parts availability."
      }
    ]
  },

  TECHNICIAN_SERVICE_COMPLETE: {
    name: "technician_service_complete_v3",
    category: "UTILITY",
    language: "en",
    components: [
      {
        type: "HEADER",
        format: "TEXT",
        text: "Service Completed"
      },
      {
        type: "BODY",
        text: "Service completed successfully. Please complete documentation in your dashboard."
      }
    ]
  },

  // Status Update Templates
  CONTAINER_STATUS_UPDATE: {
    name: "container_status_update_v3",
    category: "UTILITY",
    language: "en",
    components: [
      {
        type: "HEADER",
        format: "TEXT",
        text: "Status Update"
      },
      {
        type: "BODY",
        text: "Container status updated. Check your dashboard for current information."
      }
    ]
  },

  // Welcome and Help Templates
  WELCOME_CLIENT: {
    name: "welcome_client_v3",
    category: "UTILITY",
    language: "en",
    components: [
      {
        type: "HEADER",
        format: "TEXT",
        text: "Welcome"
      },
      {
        type: "BODY",
        text: "Welcome to ContainerGenie! Use 'status', 'service', or 'invoice' commands to get started."
      }
    ]
  },

  // Enhanced Location Proof Templates (NEW)
  TECHNICIAN_LOCATION_PROOF: {
    name: "technician_location_proof_v1",
    category: "UTILITY",
    language: "en",
    components: [
      {
        type: "HEADER",
        format: "TEXT",
        text: "Location Verification Required"
      },
      {
        type: "BODY",
        text: "Please send a photo proving you have arrived at Container {{1}} location.\n\nThis photo will be stored with the service record for quality assurance."
      }
    ]
  },

  LOCATION_PROOF_RECEIVED: {
    name: "location_proof_received_v1",
    category: "UTILITY",
    language: "en",
    components: [
      {
        type: "HEADER",
        format: "TEXT",
        text: "Location Proof Received"
      },
      {
        type: "BODY",
        text: "Thank you for submitting location proof for Container {{1}}.\n\nYou can now start the service. Tap the button below to proceed."
      }
    ]
  },

  // Enhanced Technician Templates (NEW)
  TECHNICIAN_DAILY_BRIEF: {
    name: "technician_daily_brief_v1",
    category: "UTILITY",
    language: "en",
    components: [
      {
        type: "HEADER",
        format: "TEXT",
        text: "Good Morning!"
      },
      {
        type: "BODY",
        text: "Hello {{1}}, you have {{2}} services scheduled today.\n\nFirst service: {{3}} at {{4}}\n\nPlease confirm you've reviewed today's schedule."
      }
    ]
  },

  SERVICE_DOCUMENTATION_COMPLETE: {
    name: "service_documentation_complete_v1",
    category: "UTILITY",
    language: "en",
    components: [
      {
        type: "HEADER",
        format: "TEXT",
        text: "Documentation Complete"
      },
      {
        type: "BODY",
        text: "Service documentation for Request #{{1}} has been completed.\n\nBefore photos: {{2}}\nAfter photos: {{3}}\nLocation proof: {{4}}\n\nCustomer will be notified upon approval."
      }
    ]
  },

  // Enhanced Customer Service Templates (NEW)
  SERVICE_APPROVAL_REQUEST: {
    name: "service_approval_request_v1",
    category: "UTILITY",
    language: "en",
    components: [
      {
        type: "HEADER",
        format: "TEXT",
        text: "Service Completion Pending Approval"
      },
      {
        type: "BODY",
        text: "Service for Container {{1}} has been completed by technician {{2}}.\n\nPlease review the documentation and approve to finalize the service."
      }
    ]
  },

  RESCHEDULE_CONFIRMATION: {
    name: "reschedule_confirmation_v1",
    category: "UTILITY",
    language: "en",
    components: [
      {
        type: "HEADER",
        format: "TEXT",
        text: "Service Rescheduled"
      },
      {
        type: "BODY",
        text: "This is an important update regarding your service request {{1}} for Container {{2}}. The service has been rescheduled to {{3}}.\n\nNew time slot: {{4}}\nAssigned technician: {{5}}"
      }
    ]
  }
};

// Template Management Functions
export async function registerWhatsAppTemplate(templateConfig: any): Promise<any> {
  const baseId = await resolveWabaId();
  const url = `https://graph.facebook.com/${GRAPH_VERSION}/${baseId}/message_templates`;
  const token = WHATSAPP_TOKEN;

  try {
    // Ensure WhatsApp configuration is available
    if (!WHATSAPP_PHONE_NUMBER_ID || !WHATSAPP_TOKEN) {
      throw new Error('WhatsApp configuration missing. Please set WA_PHONE_NUMBER_ID and CLOUD_API_ACCESS_TOKEN environment variables.');
    }

    // Check if template already exists
    const existingTemplates = await getWhatsAppTemplates();
    const existingTemplate = existingTemplates.data?.find((t: any) => t.name === templateConfig.name);

    if (existingTemplate) {
      console.log(`Template ${templateConfig.name} already exists, skipping registration`);
      return { message: 'Template already exists', template: existingTemplate };
    }

    // Filter out button components as WhatsApp Business API doesn't support them in message templates
    const whatsappTemplate = {
      name: templateConfig.name,
      category: templateConfig.category,
      language: templateConfig.language,
      components: templateConfig.components.filter((component: any) =>
        component.type !== 'BUTTONS'
      )
    };

    const response = await axios.post(
      url,
      whatsappTemplate,
      {
        headers: {
          "Content-Type": "application/json",
          Authorization: `Bearer ${token}`,
        },
      }
    );
    console.log('WhatsApp template registration success:', response.data);
    return response.data;
  } catch (error: any) {
    // Handle specific error cases
    if (error.response?.status === 400 && error.response?.data?.error?.error_subcode === 2388024) {
      console.log(`Template ${templateConfig.name} already exists with different content, skipping`);
      return { message: 'Template already exists with different content' };
    }

    console.error("WhatsApp template registration error:", error.response?.data || error.message);
    // Provide more detailed error information
    if (error.response?.data) {
      console.error("WhatsApp API Error Details:", error.response.data);
    }
    throw error;
  }
}

export async function getWhatsAppTemplates(): Promise<any> {
  const baseId = await resolveWabaId();
  const url = `https://graph.facebook.com/${GRAPH_VERSION}/${baseId}/message_templates`;
  const token = WHATSAPP_TOKEN;

  try {
    const response = await axios.get(url, {
      headers: {
        Authorization: `Bearer ${token}`,
      },
    });
    return response.data;
  } catch (error: any) {
    console.error("WhatsApp template fetch error:", error.response?.data || error.message);
    throw error;
  }
}

export async function deleteWhatsAppTemplate(templateName: string): Promise<any> {
  const baseId = await resolveWabaId();
  const url = `https://graph.facebook.com/${GRAPH_VERSION}/${baseId}/message_templates`;
  const token = WHATSAPP_TOKEN;

  try {
    const response = await axios.delete(`${url}?name=${encodeURIComponent(templateName)}`, {
      headers: {
        Authorization: `Bearer ${token}`,
      },
    });
    return response.data;
  } catch (error: any) {
    console.error("WhatsApp template deletion error:", error.response?.data || error.message);
    throw error;
  }
}

export async function updateWhatsAppTemplate(templateName: string, templateData: any): Promise<any> {
  // For WhatsApp Business API, templates cannot be updated directly.
  // Instead, we need to delete the existing template and create a new one with a new name.
  // This is a limitation of the WhatsApp Business API.

  // First, delete the existing template
  await deleteWhatsAppTemplate(templateName);

  // Then create a new template with the updated data
  const updatedTemplateData = {
    ...templateData,
    name: `${templateData.name}_updated_${Date.now()}`, // Create a new unique name
  };

  const result = await registerWhatsAppTemplate(updatedTemplateData);
  return result;
}

// Template Registration Function
export async function registerAllTemplates(): Promise<any> {
  const results = [];

  for (const [key, template] of Object.entries(WHATSAPP_TEMPLATES)) {
    try {
      const result = await registerWhatsAppTemplate(template);
      if (result.message?.includes('already exists')) {
        results.push({ template: key, status: 'skipped', message: result.message });
        console.log(`⏭️ Template ${key} already exists, skipping`);
      } else {
        results.push({ template: key, status: 'success', data: result });
        console.log(`✅ Template ${key} registered successfully`);
      }
    } catch (error: any) {
      results.push({ template: key, status: 'error', error: error.message });
      console.error(`❌ Failed to register template ${key}:`, error.message);
    }
  }

  return results;
}


export function formatInvoiceMessage(invoice: any): string {
  return `📄 *Invoice #${invoice.invoiceNumber}*

Service: ${invoice.serviceDescription || 'Container Service'}
Amount: ₹${invoice.totalAmount}
Due Date: ${new Date(invoice.dueDate).toLocaleDateString()}

Invoice PDF: [Download](https://example.com/invoice/${invoice.id})

Payment Link: [Pay Now](https://example.com/pay/${invoice.id})`;
}

export function formatFeedbackRequestMessage(serviceRequest: any): string {
  return `✅ *Service Completed*

Thank you for using our service!

Please rate your experience:

Container: ${serviceRequest.container?.containerId}
Service: ${serviceRequest.issueDescription}
Completed: ${new Date(serviceRequest.actualEndTime).toLocaleString()}

Your feedback helps us improve our service quality.`;
}

// WhatsApp workflow functions for technicians
export async function sendTechnicianSchedule(technician: any, services: any[]): Promise<any> {
  const message = formatServiceScheduleMessage(technician, services);
  
  return await sendInteractiveButtons(
    technician.phoneNumber,
    message,
    [
      { id: "acknowledge", title: "Acknowledge" },
      { id: "view_details", title: "View Details" },
      { id: "report_issue", title: "Report Issue" }
    ]
  );
}

export async function sendServiceStartPrompt(technician: any, service: any): Promise<any> {
  const message = `🔧 *Service Starting*

Container: ${service.container?.containerId}
Location: ${service.container?.currentLocation?.address}
Issue: ${service.issueDescription}

Please confirm you have all required parts before starting.`;

  return await sendInteractiveButtons(
    technician.phoneNumber,
    message,
    [
      { id: "start_service", title: "Start Service" },
      { id: "missing_parts", title: "Missing Parts" },
      { id: "need_help", title: "Need Help" }
    ]
  );
}

export async function sendServiceCompletePrompt(technician: any, service: any): Promise<any> {
  const message = `✅ *Service Completion*

Container: ${service.container?.containerId}
Service Duration: ${service.serviceDuration || 'TBD'} minutes

Please upload photos and complete documentation.`;

  return await sendInteractiveButtons(
    technician.phoneNumber,
    message,
    [
      { id: "complete_service", title: "Complete Service" },
      { id: "upload_photos", title: "Upload Photos" },
      { id: "add_notes", title: "Add Notes" }
    ]
  );
}

export async function sendCustomerFeedbackRequest(customer: any, service: any): Promise<any> {
  const message = formatFeedbackRequestMessage(service);
  
  return await sendInteractiveButtons(
    customer.phoneNumber,
    message,
    [
      { id: "rate_5", title: "⭐⭐⭐⭐⭐ Excellent" },
      { id: "rate_4", title: "⭐⭐⭐⭐ Good" },
      { id: "rate_3", title: "⭐⭐⭐ Average" },
      { id: "rate_2", title: "⭐⭐ Poor" },
      { id: "rate_1", title: "⭐ Very Poor" }
    ]
  );
}

// WhatsApp authorization function
export async function authorizeWhatsAppMessage(phoneNumber: string): Promise<{authorized: boolean, user?: any, roleData?: any, error?: string}> {
  try {
    // Normalize phone: keep digits only
    const digitsOnly = (phoneNumber || '').replace(/\D/g, '');
    const cleanPhone = digitsOnly;
    console.log(`[WhatsApp Auth] Looking up user for phone: ${phoneNumber} → normalized: ${cleanPhone}`);

    const { storage } = await import('../storage');
    
    // Try multiple phone number formats to handle database inconsistencies
    const phoneVariants = [
      cleanPhone,                                    // 918218994855
      `+${cleanPhone}`,                              // +918218994855
    ];
    
    // Add variants with/without country code for Indian numbers
    if (cleanPhone.startsWith('91') && cleanPhone.length === 12) {
      const withoutCountry = cleanPhone.slice(2);    // 8218994855
      phoneVariants.push(withoutCountry);
      phoneVariants.push(`+${withoutCountry}`);
    } else if (cleanPhone.length === 10) {
      const withIndia = `91${cleanPhone}`;           // 918218994855
      phoneVariants.push(withIndia);
      phoneVariants.push(`+${withIndia}`);
    }

    console.log(`[WhatsApp Auth] Trying phone variants:`, phoneVariants);

    // Try all variants and collect all matching users
    let users: any[] = [];
    for (const variant of phoneVariants) {
      const foundUser = await storage.getUserByPhoneNumber(variant);
      if (foundUser && !users.find(u => u.id === foundUser.id)) {
        users.push(foundUser);
      }
    }

    // If multiple users found, prioritize client role over others
    let user = null;
    if (users.length > 1) {
      console.log(`[WhatsApp Auth] Found ${users.length} users, prioritizing client role`);
      user = users.find(u => u.role === 'client') || users[0];
    } else if (users.length === 1) {
      user = users[0];
    }

    if (user) {
      console.log(`[WhatsApp Auth] Found user: ${user.name} (${user.id}) - Role: ${user.role}`);
    }

    // Special case for test numbers: support country and local formats (centralized)
    const isTestNumber = isRoleTestNumber(cleanPhone);
    if (isTestNumber && !user) {
      console.log('🧪 Creating mock user for testing WhatsApp flows');
      // Create a test user for the test number
      user = await storage.createUser({
        phoneNumber: cleanPhone,
        name: 'Test User',
        email: `test_${cleanPhone}@example.com`,
        role: 'client', // Default role, can be overridden by testingRole
        password: 'test123',
        isActive: true,
        whatsappVerified: true,
        emailVerified: false
      });

      console.log('✅ Created test user:', user.id);

      // Create mock client profile for testing
      const roleData = await storage.createCustomer({
        userId: user.id,
        companyName: 'Test Company',
        contactPerson: 'Test Contact',
        email: `test_${cleanPhone}@example.com`,
        phone: cleanPhone,
        whatsappNumber: cleanPhone,
        customerTier: 'standard',
        paymentTerms: 'net30',
        billingAddress: 'Test Address',
        status: 'active'
      });

      console.log('✅ Created test client profile:', roleData?.id);

      return { authorized: true, user, roleData };
    }

    // Override user role if testingRole is set for the test number
    if (isTestNumber && user && user.role !== 'admin') {
      const { storage } = await import('../storage');
      const session = await storage.getWhatsappSession(cleanPhone);
      const testingRole = (session?.conversationState as any)?.testingRole;

      if (testingRole && testingRole !== user.role) {
        console.log(`🧪 Overriding role to ${testingRole} for testing`);
        // Update user role for testing
        user = await storage.updateUser(user.id, { role: testingRole });

        // Create appropriate profile based on testing role
        let roleData = null;
        if (testingRole === 'technician') {
          // Create mock technician profile
          roleData = await storage.createTechnician({
            userId: user.id,
            employeeCode: 'TEST001',
            experienceLevel: 'senior',
            skills: ['electrical', 'mechanical', 'refrigeration'],
            baseLocation: { lat: 28.6139, lng: 77.2090 }, // Delhi coordinates
            serviceAreas: ['Delhi', 'Noida', 'Gurgaon'],
            status: 'available'
          });
        } else if (testingRole === 'client') {
          // Use existing client profile or create if missing
          roleData = await storage.getCustomerByUserId(user.id);
          if (!roleData) {
            roleData = await storage.createCustomer({
              userId: user.id,
              companyName: 'Test Company',
              contactPerson: 'Test Contact',
              email: 'test@example.com',
              phone: cleanPhone,
              whatsappNumber: cleanPhone,
              customerTier: 'standard',
              paymentTerms: 'net30',
              billingAddress: 'Test Address',
              status: 'active'
            });
          }
        }

        return { authorized: true, user, roleData };
      }
    }

    if (!user) {
      return {
        authorized: false,
        error: "Your phone number is not registered in our system. Please contact support to get registered."
      };
    }

    if (!user.isActive) {
      return {
        authorized: false,
        error: "Your account is not active. Please contact support."
      };
    }

    // Get role-specific data based on user role
    let roleData = null;
    if (user.role === 'client') {
      console.log(`[WhatsApp Auth] Looking up customer for user ${user.id} (${user.name})`);
      roleData = await storage.getCustomerByUserId(user.id);
      if (!roleData) {
        console.error(`[WhatsApp Auth] Customer profile not found for user ${user.id}`);
        return {
          authorized: false,
          error: "Client profile not found. Please contact support to complete your registration."
        };
      }
      console.log(`[WhatsApp Auth] Found customer: ${roleData.companyName} (${roleData.id})`);

      // Auto-enable WhatsApp for clients with customer profiles (backward compatibility)
      if (!user.whatsappVerified) {
        console.log(`[WhatsApp Auth] Auto-enabling WhatsApp for client ${user.name}`);
        await storage.updateUser(user.id, { whatsappVerified: true });
        user.whatsappVerified = true;
      }
    } else if (user.role === 'technician') {
      roleData = await storage.getTechnicianByUserId(user.id);
      if (!roleData) {
        return {
          authorized: false,
          error: "Technician profile not found. Please contact support to complete your registration."
        };
      }

      // Check WhatsApp verification for technicians
      if (!user.whatsappVerified) {
        return {
          authorized: false,
          error: "WhatsApp access not enabled. Please contact support."
        };
      }
    } else {
      // For other roles, check WhatsApp verification
      if (!user.whatsappVerified) {
        return {
          authorized: false,
          error: "WhatsApp access not enabled. Please contact support."
        };
      }
    }

    return { authorized: true, user, roleData };

  } catch (error) {
    console.error('Error authorizing WhatsApp message:', error);
    return {
      authorized: false,
      error: "Authorization check failed. Please try again later."
    };
=======
>>>>>>> f733f4bb
  }
}

/**
 * Handle error code input from client
 */
async function handleErrorCodeInput(errorCode: string, from: string, user: any, session: any): Promise<void> {
  const { storage } = await import('../storage');
  
  try {
<<<<<<< HEAD
    console.log('Received WhatsApp webhook:', JSON.stringify(body, null, 2));

    // Handle different types of webhook events
    if (body.object === 'whatsapp_business_account') {
      const { storage } = await import('../storage');

      for (const entry of body.entry || []) {
        for (const change of entry.changes || []) {
          if (change.field === 'messages') {
            const messageData = change.value;
            const message = messageData.messages?.[0];

            if (!message) continue;

            const from = message.from; // Sender's phone number (digits with country code)
            const messageId = message.id;
            const timestamp = message.timestamp;

            // Check if we've already processed this message
            const existingMessage = await storage.getWhatsAppMessageById(messageId);
            if (existingMessage) {
              console.log(`Message ${messageId} already processed`);
              continue;
            }

             // Special test number flow: handle first before authorization
            const cleanFrom = from.replace(/\D/g, '');
            const isTestNumber = isRoleTestNumber(cleanFrom);
            const isFlowTestNumber = typeof from === 'string' && from.replace(/\D/g, '') === '917021037474';

            if (isTestNumber) {
              console.log('🧪 Processing test number message');

              // Get or create session for test number
              let session = await storage.getWhatsappSession(from);
              if (!session) {
                // Create test user first
                const testUser = await storage.createUser({
                  phoneNumber: from.replace(/\D/g, ''),
                  name: 'Test User',
                  email: 'test@example.com',
                  role: 'client',
                  password: 'test123',
                  isActive: true,
                  whatsappVerified: true,
                  emailVerified: false
                });

                // Create test client profile
                await storage.createCustomer({
                  userId: testUser.id,
                  companyName: 'Test Company',
                  contactPerson: 'Test Contact',
                  email: 'test@example.com',
                  phone: from.replace(/\D/g, ''),
                  whatsappNumber: from.replace(/\D/g, ''),
                  customerTier: 'standard',
                  paymentTerms: 'net30',
                  billingAddress: 'Test Address',
                  status: 'active'
                });

                session = await storage.createWhatsappSession({
                  phoneNumber: from,
                  userId: testUser.id,
                  conversationState: {},
                  lastMessageAt: new Date(),
                  isActive: true,
                });

                console.log('🧪 Created test session and profile for', from);
              }

              const testingRole = (session.conversationState as any)?.testingRole;

               // If no role selected yet, handle selection or prompt
               if (!testingRole) {
                 // Always send an immediate text acknowledgement so the user sees a reply even if interactive fails
                 try {
                   await sendTextMessage(from, '🧪 Hi! Choose a role to test using the buttons below.');
                 } catch (e) {
                   console.error('🧪 Immediate text acknowledgement failed:', e);
                 }
                 // Handle interactive role selection buttons
                 if (message.type === 'interactive' && message.interactive?.type === 'button_reply') {
                   const buttonId = message.interactive.button_reply.id;
                   if (buttonId === 'test_role_technician' || buttonId === 'test_role_client') {
                     const selectedRole = buttonId === 'test_role_technician' ? 'technician' : 'client';
                     await storage.updateWhatsappSession(session.id, {
                       conversationState: { ...(session.conversationState || {}), testingRole: selectedRole }
                     });
                     await sendTextMessage(from, `🧪 Testing as ${selectedRole}. Continue your flow.`);

                     // Show initial menu for convenience
                     if (selectedRole === 'technician') {
                       await sendInteractiveButtons(
                         from,
                         `🔧 Technician Mode Activated\n\n🧪 Test Number: ${from}\n👤 Role: ${selectedRole}\n\nWhat would you like to do?`,
                         [
                           { id: 'check_schedule', title: '📅 Check Schedule' },
                           { id: 'switch_role', title: '🔄 Switch Role' }
                         ]
                       );
                     } else {
                       await sendInteractiveButtons(
                         from,
                         `🏢 Client Mode Activated\n\n🧪 Test Number: ${from}\n👤 Role: ${selectedRole}\n\nHow can I help you today?`,
                         [
                           { id: 'check_container_details', title: '📦 Check Container Details' },
                           { id: 'request_service', title: '🔧 Request Service' },
                           { id: 'check_service_status', title: '📋 Check Service Status' },
                           { id: 'check_container_status', title: '📊 Check Container Status' },
                           { id: 'switch_role', title: '🔄 Switch Role' }
                         ]
                       );
                     }

                     await storage.updateWhatsappSession(session.id, { lastMessageAt: new Date() });
                     continue; // We've handled the selection, no need to fall through
                   }
                 }

                 // Allow simple text-based selection
                 if (message.type === 'text') {
                   const text = message.text?.body?.toLowerCase().trim();
                   if (text === 'technician' || text === 'tech') {
                     await storage.updateWhatsappSession(session.id, {
                       conversationState: { ...(session.conversationState || {}), testingRole: 'technician' }
                     });
                     await sendTextMessage(from, `🧪 Testing as Technician. Continue your flow.`);
                     await storage.updateWhatsappSession(session.id, { lastMessageAt: new Date() });
                     continue;
                   } else if (text === 'client') {
                     await storage.updateWhatsappSession(session.id, {
                       conversationState: { ...(session.conversationState || {}), testingRole: 'client' }
                     });
                     await sendTextMessage(from, `🧪 Testing as Client. Continue your flow.`);
                     await storage.updateWhatsappSession(session.id, { lastMessageAt: new Date() });
                     continue;
                   }
                 }

                 console.log('🧪 Test number first message - prompting for role selection');

                 // Store the message for later processing
                 await storage.createWhatsappMessage({
                   recipientType: 'customer',
                   recipientId: session.userId,
                   phoneNumber: from,
                   messageType: message.type,
                   templateName: null,
                   messageContent: message,
                   whatsappMessageId: messageId,
                   status: 'delivered',
                   conversationId: session.id,
                   relatedEntityType: 'whatsapp_inbound',
                   relatedEntityId: messageId,
                   sentAt: new Date(parseInt(timestamp) * 1000),
                 });

                 console.log('🧪 About to send role selection buttons to:', from);
                 try {
                   await sendTestRoleSelectionMenu(from);
                   console.log('🧪 Role selection buttons sent successfully');
                 } catch (error) {
                   console.error('🧪 Failed to send role selection buttons:', error);
                   // Fallback to text message
                   await sendTextMessage(from, '🧪 Select role to test WhatsApp flow:\n\nReply with "technician" or "client"');
                 }

                 await storage.updateWhatsappSession(session.id, {
                   lastMessageAt: new Date(),
                 });
                 continue; // Don't process the message yet
               }

              // For test number with role selected, use session data directly
              // Get the test user and role data
              if (!session.userId) {
                await sendTextMessage(from, "Test session invalid. Please try again.");
                continue;
              }

              const testUser = await storage.getUser(session.userId);
              if (!testUser) {
                await sendTextMessage(from, "Test user not found. Please try again.");
                continue;
              }

              // Apply role override from testingRole
              const overriddenUser = { ...testUser, role: testingRole };
              let roleData = null;

              if (testingRole === 'technician') {
                roleData = await storage.getTechnicianByUserId(testUser.id);
                if (!roleData) {
                  // Create test technician profile
                  roleData = await storage.createTechnician({
                    userId: testUser.id,
                    employeeCode: 'TEST001',
                    experienceLevel: 'senior',
                    skills: ['electrical', 'mechanical', 'refrigeration'],
                    baseLocation: { lat: 28.6139, lng: 77.2090 },
                    serviceAreas: ['Delhi', 'Noida', 'Gurgaon'],
                    status: 'available'
                  });
                  console.log('🧪 Created test technician profile');
                }
              } else if (testingRole === 'client') {
                roleData = await storage.getCustomerByUserId(testUser.id);
                if (!roleData) {
                  // Create test client profile
                  roleData = await storage.createCustomer({
                    userId: testUser.id,
                    companyName: 'Test Company',
                    contactPerson: 'Test Contact',
                    email: 'test@example.com',
                    phone: from.replace(/\D/g, ''),
                    whatsappNumber: from.replace(/\D/g, ''),
                    customerTier: 'standard',
                    paymentTerms: 'net30',
                    billingAddress: 'Test Address',
                    status: 'active'
                  });
                  console.log('🧪 Created test client profile');
                }
              }

              const user = overriddenUser;

              // Process the message based on type and user role (with possible testing override)
              await processIncomingMessage(message, user, roleData, session);
              // Send a compact menu after processing to avoid duplicate prompts (test-mode helpers)
              try {
                if (testingRole === 'technician') {
                  await sendTestTechnicianMenu(from);
                } else if (testingRole === 'client') {
                  await sendTestClientMenu(from);
                }
              } catch {}

              await storage.updateWhatsappSession(session.id, {
                lastMessageAt: new Date(),
              });

              // Broadcast the message to connected WebSocket clients
              const broadcastWhatsAppMessage = (global as any).broadcastWhatsAppMessage;
              if (broadcastWhatsAppMessage) {
                broadcastWhatsAppMessage({
                  from,
                  message,
                  timestamp: new Date(),
                  userId: user.id,
                  userRole: user.role,
                  sessionId: session.id
                }, user.id);
              }
               continue; // Skip normal flow for test number
             }

             // Flow test number: handle flow testing
             if (isFlowTestNumber) {
               console.log('🧪 Processing flow test number message');

               if (message.type === 'interactive' && message.interactive?.type === 'button_reply') {
                 const buttonId = message.interactive.button_reply.id;
                 await handleFlowTestButtonClick(buttonId, from);
               } else {
                 // Send flow initiation message
                 await sendInteractiveButtons(
                   from,
                   '🧪 *WhatsApp Flow Test Initiation*\n\nWelcome to ContainerGenie WhatsApp Flow Testing!\n\nChoose a flow to test:',
                   [
                     { id: 'test_client_flow', title: '🏢 Test Client Flow' },
                     { id: 'test_technician_flow', title: '🔧 Test Technician Flow' },
                     { id: 'test_alert_flow', title: '🚨 Test Alert Flow' },
                     { id: 'test_service_flow', title: '🔧 Test Service Flow' }
                   ]
                 );
               }

               continue; // Skip normal flow for flow test number
             }

             // Normal authorization for non-test numbers
            const authResult = await authorizeWhatsAppMessage(from);

            if (!authResult.authorized) {
              await sendTextMessage(from, authResult.error || "Not authorized");
              continue;
            }

            const user = authResult.user;
            const roleData = authResult.roleData;

            // Get or create session
            let session = await storage.getWhatsappSession(from);
            if (!session) {
              session = await storage.createWhatsappSession({
                phoneNumber: from,
                userId: user.id,
                conversationState: {},
                lastMessageAt: new Date(),
                isActive: true,
              });
            }

            // Store the incoming message
            await storage.createWhatsappMessage({
              recipientType: user.role === 'technician' ? 'technician' : 'customer',
              recipientId: user.id,
              phoneNumber: from,
              messageType: message.type,
              templateName: null,
              messageContent: message,
              whatsappMessageId: messageId,
              status: 'delivered',
              conversationId: session.id,
              relatedEntityType: 'whatsapp_inbound',
              relatedEntityId: messageId,
              sentAt: new Date(parseInt(timestamp) * 1000),
            });

            // Process the message based on type and user role
            await processIncomingMessage(message, user, roleData, session);

            // Update session timestamp
            await storage.updateWhatsappSession(session.id, {
              lastMessageAt: new Date(),
            });

            // Broadcast the message to connected WebSocket clients
            const broadcastWhatsAppMessage = (global as any).broadcastWhatsAppMessage;
            if (broadcastWhatsAppMessage) {
              broadcastWhatsAppMessage({
                from,
                message,
                timestamp: new Date(),
                userId: user.id,
                userRole: user.role,
                sessionId: session.id
              }, user.id); // Send to the specific user
            }
          }
        }
=======
    const conversationState = session.conversationState || {};
    
    // Update session with error code
    await storage.updateWhatsappSession(session.id, {
      conversationState: {
        ...conversationState,
        errorCode: errorCode,
        step: 'awaiting_description'
>>>>>>> f733f4bb
      }
    });

    // If error code is NA, send reference video
    if (errorCode.toUpperCase() === 'NA') {
      await sendTextMessage(
        from,
        `✅ No error code noted.\n\n🎥 *Here's a reference video to help identify error codes:*`
      );
      
      await sendVideoMessage(
        from,
        'https://media.istockphoto.com/id/1332047605/video/error-system-failure-emergency-error-glitchloop-animation.mp4?s=mp4-640x640-is&k=20&c=YTsQNFseW-7-T1DNpSb9f2gtdDEc1cx7zGn3OpT5E9A=',
        '🎥 Error Code Reference Video'
      );
    } else {
      await sendTextMessage(
        from,
        `✅ Error code received: *${errorCode}*`
      );
    }

    await sendTextMessage(
      from,
      `📝 *Please describe briefly what's happening* (2-3 sentences).`
    );
  } catch (error) {
    console.error('[WhatsApp] Error in handleErrorCodeInput:', error);
    await sendTextMessage(from, '❌ Error processing error code. Please try again.');
  }
}

async function handleIssueDescriptionInput(description: string, from: string, user: any, session: any): Promise<void> {
  const { storage } = await import('../storage');
  
  try {
    const conversationState = session.conversationState || {};
    
    // Update session with description and move to photo upload (mandatory)
    await storage.updateWhatsappSession(session.id, {
      conversationState: {
        ...conversationState,
        issueDescription: description,
        step: 'awaiting_photos',
        beforePhotos: []
      }
    });

    await sendTextMessage(
      from,
      `✅ Description received.\n\n📸 *Please attach photos of the issue.*\n\n⚠️ *Photo upload is mandatory.*\n\nSend one or more photos, then type *DONE* to continue.`
    );
  } catch (error) {
    console.error('[WhatsApp] Error in handleIssueDescriptionInput:', error);
    await sendTextMessage(from, '❌ Error processing description. Please try again.');
  }
}

async function handlePhotoUpload(mediaId: string, from: string, user: any, session: any): Promise<void> {
  const { storage } = await import('../storage');
<<<<<<< HEAD
  const from = message.from;
  console.log(`[WhatsApp] processIncomingMessage called - from: ${from}, type: ${message.type}, user: ${user?.name}, role: ${user?.role}`);

  try {
    if (message.type === 'text') {
      console.log(`[WhatsApp] Message is text type, calling handleTextMessage`);
      await handleTextMessage(message, user, roleData, session);
    } else if (message.type === 'interactive') {
      console.log(`[WhatsApp] Message is interactive type`);
      await handleInteractiveMessage(message, user, roleData, session);
    } else if (message.type === 'image' || message.type === 'video' || message.type === 'document') {
      console.log(`[WhatsApp] Message is media type: ${message.type}`);
      await handleMediaMessage(message, user, roleData, session);
    } else {
      console.log(`[WhatsApp] Unknown message type: ${message.type}`);
    }
  } catch (error) {
    console.error('[WhatsApp] Error processing message:', error);
    await sendTextMessage(from, 'Sorry, I encountered an error processing your message. Please try again.');
  }
}

// Handle text messages based on user role and conversation state
async function handleTextMessage(message: any, user: any, roleData: any, session: any): Promise<void> {
  const text = message.text?.body?.toLowerCase().trim();
  const from = message.from;

  console.log(`[WhatsApp] handleTextMessage called - from: ${from}, text: "${text}", user role: ${user?.role}`);

  // Testing override for the special number: route by chosen role
  const isTestNumber = typeof from === 'string' && isRoleTestNumber(from);
  const testingRole = session?.conversationState?.testingRole as string | undefined;

  console.log(`[WhatsApp] isTestNumber: ${isTestNumber}, testingRole: ${testingRole}`);

  if (user?.role === 'client' || (isTestNumber && testingRole === 'client')) {
    console.log(`[WhatsApp] Routing to handleClientTextMessage`);
    await handleClientTextMessage(text, from, user, roleData, session);
  } else if (user?.role === 'technician' || (isTestNumber && testingRole === 'technician')) {
    console.log(`[WhatsApp] Routing to handleTechnicianTextMessage`);
    await handleTechnicianTextMessage(text, from, user, roleData, session);
  } else {
    console.log(`[WhatsApp] No role match - isTestNumber: ${isTestNumber}, testingRole: ${testingRole}`);
    // For test numbers without a selected role, show role selection buttons instead of error
    if (isTestNumber && !testingRole) {
      await sendTestRoleSelectionMenu(from);
    } else {
      await sendTextMessage(from, 'Your role is not recognized. Please contact support.');
    }

=======
  
  try {
    const conversationState = session.conversationState || {};
    const beforePhotos = conversationState.beforePhotos || [];
    
    // Store media ID (in production, you'd download and store the actual image)
    beforePhotos.push(mediaId);
    
    await storage.updateWhatsappSession(session.id, {
      conversationState: {
        ...conversationState,
        beforePhotos
      }
    });

    await sendTextMessage(
      from,
      `✅ Photo ${beforePhotos.length} received.\n\nSend more photos or type *DONE* to continue.`
    );
  } catch (error) {
    console.error('[WhatsApp] Error in handlePhotoUpload:', error);
    await sendTextMessage(from, '❌ Error processing photo. Please try again.');
>>>>>>> f733f4bb
  }
}

async function handleVideoUpload(mediaId: string, from: string, user: any, session: any): Promise<void> {
  const { storage } = await import('../storage');
  
  try {
    const conversationState = session.conversationState || {};
    const videos = conversationState.videos || [];
    
    // Store video media ID
    videos.push(mediaId);
    
    await storage.updateWhatsappSession(session.id, {
      conversationState: {
        ...conversationState,
        videos
      }
    });

<<<<<<< HEAD
  // Check if customer data exists
  if (!customer) {
    console.error(`[WhatsApp] Customer profile not found for user ${user?.id} (phone: ${from})`);
=======
>>>>>>> f733f4bb
    await sendTextMessage(
      from,
      `✅ Video ${videos.length} received.\n\nSend more videos or type *DONE* to submit the request.`
    );
  } catch (error) {
    console.error('[WhatsApp] Error in handleVideoUpload:', error);
    await sendTextMessage(from, '❌ Error processing video. Please try again.');
  }
}

async function createServiceRequestFromWhatsApp(from: string, user: any, session: any): Promise<void> {
  const { storage } = await import('../storage');
  
  try {
    const conversationState = session.conversationState || {};
    const { selectedContainers, errorCode, issueDescription, beforePhotos, videos, customerId } = conversationState;

    if (!selectedContainers || selectedContainers.length === 0) {
      await sendTextMessage(from, '❌ No containers selected. Please start again.');
      return;
    }

<<<<<<< HEAD
  // Handle service request flow steps (legacy)
  if (conversationState.flow === 'service_request') {
    console.log(`[WhatsApp] In legacy service_request flow - calling handleServiceRequestFlow`);
    await serviceRequestViaWhatsApp.handleServiceRequestFlow({ text: { body: text } }, user, session);
    return;
  }


  console.log(`[WhatsApp] No active flow, processing as new message`);
=======
    // Create service request for each selected container
    const createdRequests = [];
    for (const containerId of selectedContainers) {
      const container = await storage.getContainer(containerId);
      if (!container) continue;

      const fullDescription = [
        issueDescription || 'Service requested via WhatsApp',
        errorCode && errorCode.toUpperCase() !== 'NA' ? `Error Code: ${errorCode}` : ''
      ].filter(Boolean).join('\n\n');
>>>>>>> f733f4bb

      const serviceRequest = await storage.createServiceRequest({
        requestNumber: `SR-${Date.now()}${Math.floor(Math.random() * 1000)}`,
        containerId: container.id,
        customerId: customerId,
        priority: 'normal',
        status: 'pending',
        issueDescription: fullDescription,
        beforePhotos: beforePhotos || [],
        videos: videos || [],
        createdBy: user.id,
        createdAt: new Date(),
        requestedAt: new Date()
      });

      createdRequests.push(serviceRequest);
    }

    // Clear conversation state
    await storage.updateWhatsappSession(session.id, {
      conversationState: {}
    });

    // Send confirmation with details
    const requestNumbers = createdRequests.map(r => r.requestNumber).join(', ');
    const photoCount = beforePhotos?.length || 0;
    const videoCount = videos?.length || 0;
    
<<<<<<< HEAD
    try {
      console.log(`[WhatsApp] Now sending menu buttons`);
      await sendRealClientMenu(from);
      console.log(`[WhatsApp] Menu buttons sent successfully`);
    } catch (error) {
      console.error(`[WhatsApp] Error sending menu buttons:`, error);
      throw error;
    }
 
=======
    await sendTextMessage(
      from,
      `✅ *Your service request has been raised!*\n\n📋 Request Number(s): ${requestNumbers}\n📸 Photos: ${photoCount}\n🎥 Videos: ${videoCount}\n\n*A technician will contact you soon.*\n\nYou can check the status anytime by selecting "Status" from the menu.`
    );

    // Show client menu again
    await sendRealClientMenu(from);
  } catch (error) {
    console.error('[WhatsApp] Error in createServiceRequestFromWhatsApp:', error);
    await sendTextMessage(from, '❌ Error creating service request. Please contact support.');
>>>>>>> f733f4bb
  }
}


// Helper function to handle client container status requests
async function handleClientContainerStatus(from: string, customer: any, storage: any): Promise<void> {
  // Check if this is the test number and add mock containers if none exist
  const isTestNumber = typeof from === 'string' && isRoleTestNumber(from);
  let containers = await storage.getContainersByCustomer(customer.id);

  // For test number, add mock containers if none exist
  if (isTestNumber && (!containers || containers.length === 0)) {
    console.log('🧪 Adding mock containers for client status testing');

    // Create mock containers
    const mockContainers = [
      { code: 'CNT-TEST-001', type: 'refrigerated', status: 'active', issue: 'Temperature fluctuations' },
      { code: 'CNT-TEST-002', type: 'dry', status: 'active', issue: 'Door sensor fault' },
      { code: 'CNT-TEST-003', type: 'special', status: 'maintenance', issue: 'Power supply issues' }
    ];

    for (const mock of mockContainers) {
      let container = await storage.getContainerByCode(mock.code);
      if (!container) {
        container = await storage.createContainer({
          containerCode: mock.code,
          type: mock.type,
          status: mock.status,
          hasIot: true,
          currentCustomerId: customer.id,
          currentLocation: { lat: 28.6139, lng: 77.2090, address: 'Test Location' },
          healthScore: Math.floor(Math.random() * 40) + 60 // 60-100
        });

        // Create some mock alerts for variety
        if (mock.issue !== 'Door sensor fault') {
          await storage.createAlert({
            alertCode: `TEST-${Date.now()}`,
            containerId: container.id,
            severity: mock.status === 'maintenance' ? 'high' : 'medium',
            status: 'open',
            title: mock.issue,
            description: `Test alert for ${mock.issue}`,
            errorCode: 'TEST_001',
            detectedAt: new Date(),
            source: 'simulation'
          });
        }
      }
    }

    // Re-fetch containers
    containers = await storage.getContainersByCustomer(customer.id);
  }

  const containersByStatus = containers.reduce((acc: any, container: any) => {
    acc[container.status] = (acc[container.status] || 0) + 1;
    return acc;
  }, {});

      const alerts = await storage.getOpenAlerts();
  const criticalAlerts = alerts.filter((alert: any) => alert.severity === 'critical' && 
    containers.some((c: any) => c.id === alert.containerId));

  let statusMessage = `📊 *Container Status for ${customer.companyName}*\n\n`;
  statusMessage += `📦 Total Containers: ${containers.length}\n\n`;
  
  Object.entries(containersByStatus).forEach(([status, count]) => {
    const emoji = getStatusEmoji(status);
    statusMessage += `${emoji} ${status.charAt(0).toUpperCase() + status.slice(1)}: ${count}\n`;
  });

  if (criticalAlerts.length > 0) {
    statusMessage += `\n🚨 Critical Alerts: ${criticalAlerts.length}\n`;
  }

  statusMessage += `\n📅 Last Updated: ${new Date().toLocaleString()}`;

  await sendTextMessage(from, statusMessage);
}

// Helper function to handle client service requests
async function handleClientServiceRequests(from: string, customer: any, user: any, session: any, storage: any): Promise<void> {
  const serviceRequests = await storage.getServiceRequestsByCustomer(customer.id);
  const pendingRequests = serviceRequests.filter((sr: any) => 
    ['pending', 'approved', 'scheduled', 'in_progress'].includes(sr.status));
  const recentCompleted = serviceRequests.filter((sr: any) => sr.status === 'completed')
    .sort((a: any, b: any) => new Date(b.completedAt).getTime() - new Date(a.completedAt).getTime())
    .slice(0, 3);

  let message = `🔧 *Service Requests for ${customer.companyName}*\n\n`;
  
  if (pendingRequests.length > 0) {
    message += `⏳ Active Requests: ${pendingRequests.length}\n`;
    pendingRequests.slice(0, 3).forEach((sr: any) => {
      message += `• ${sr.requestNumber} - ${sr.status.toUpperCase()}\n`;
    });
  }

  if (recentCompleted.length > 0) {
    message += `\n✅ Recent Completed: ${recentCompleted.length}\n`;
    recentCompleted.forEach((sr: any) => {
      message += `• ${sr.requestNumber} - Completed\n`;
    });
  }

  message += `\nWould you like to create a new service request?`;

  await sendInteractiveButtons(from, message, [
    { id: 'create_service_request', title: '➕ New Request' },
    { id: 'view_request_details', title: '👁️ View Details' }
  ]);
}

// Helper function to handle client invoices
async function handleClientInvoices(from: string, customer: any, storage: any): Promise<void> {
      const invoices = await storage.getInvoicesByCustomer(customer.id);
      const pendingInvoices = invoices.filter((inv: any) => inv.paymentStatus === 'pending');
  const overdueInvoices = invoices.filter((inv: any) => inv.paymentStatus === 'overdue');
  const totalPending = pendingInvoices.reduce((sum: number, inv: any) => sum + parseFloat(inv.totalAmount), 0);

  let message = `💰 *Invoice Summary for ${customer.companyName}*\n\n`;
  
  if (overdueInvoices.length > 0) {
    message += `🚨 Overdue Invoices: ${overdueInvoices.length}\n`;
  }

      if (pendingInvoices.length > 0) {
    message += `⏳ Pending Invoices: ${pendingInvoices.length}\n`;
    message += `💳 Total Pending: ₹${totalPending.toFixed(2)}\n\n`;
    
    message += `Recent Pending:\n`;
    pendingInvoices.slice(0, 3).forEach((inv: any) => {
      message += `• ${inv.invoiceNumber} - ₹${inv.totalAmount}\n`;
    });
      } else {
    message += `✅ All invoices are up to date!\n`;
  }

  message += `\n📊 Payment Terms: ${customer.paymentTerms.toUpperCase()}`;

  await sendTextMessage(from, message);
}

// Helper function to handle client alerts
async function handleClientAlerts(from: string, customer: any, storage: any): Promise<void> {
  const containers = await storage.getContainersByCustomer(customer.id);
  const containerIds = containers.map((c: any) => c.id);
  const alerts = await storage.getOpenAlerts();
  const clientAlerts = alerts.filter((alert: any) => containerIds.includes(alert.containerId));
  
  const alertsByType = clientAlerts.reduce((acc: any, alert: any) => {
    acc[alert.alertType] = (acc[alert.alertType] || 0) + 1;
    return acc;
  }, {});

  let message = `🚨 *Active Alerts for ${customer.companyName}*\n\n`;
  
  if (clientAlerts.length === 0) {
    message += `✅ No active alerts for your containers!`;
  } else {
    message += `Total Alerts: ${clientAlerts.length}\n\n`;
    
    Object.entries(alertsByType).forEach(([type, count]) => {
      const emoji = getAlertEmoji(type);
      message += `${emoji} ${type.charAt(0).toUpperCase() + type.slice(1)}: ${count}\n`;
    });
    
    const criticalAlerts = clientAlerts.filter((a: any) => a.severity === 'critical');
    if (criticalAlerts.length > 0) {
      message += `\n🆘 Critical Issues Requiring Immediate Attention: ${criticalAlerts.length}`;
    }
  }

  await sendTextMessage(from, message);
}

// Helper function to handle container tracking
async function handleClientContainerTracking(from: string, customer: any, storage: any): Promise<void> {
  const containers = await storage.getContainersByCustomer(customer.id);
  const activeContainers = containers.filter((c: any) => c.status === 'active');
  
  let message = `📍 *Container Tracking for ${customer.companyName}*\n\n`;
  
  if (activeContainers.length === 0) {
    message += `No active containers to track.`;
  } else {
    message += `Active Containers: ${activeContainers.length}\n\n`;
    
    for (const container of activeContainers.slice(0, 5)) {
      message += `📦 ${container.containerCode}\n`;
      if (container.currentLocation) {
        message += `   📍 Last Location: Available\n`;
      } else {
        message += `   📍 Location: Not Available\n`;
      }
      message += `   📊 Status: ${container.status}\n\n`;
    }
    
    if (activeContainers.length > 5) {
      message += `... and ${activeContainers.length - 5} more containers`;
    }
  }

  await sendTextMessage(from, message);
}

// Helper function to handle service history
async function handleClientServiceHistory(from: string, customer: any, storage: any): Promise<void> {
  const serviceRequests = await storage.getServiceRequestsByCustomer(customer.id);
  const completedServices = serviceRequests.filter((sr: any) => sr.status === 'completed')
    .sort((a: any, b: any) => new Date(b.completedAt).getTime() - new Date(a.completedAt).getTime())
    .slice(0, 10);

  let message = `📋 *Service History for ${customer.companyName}*\n\n`;
  
  if (completedServices.length === 0) {
    message += `No completed services found.`;
  } else {
    message += `Recent Services (${completedServices.length}):NN`;
    
    completedServices.forEach((sr: any, index: number) => {
      message += `${index + 1}. ${sr.requestNumber}\n`;
      message += `   📅 ${new Date(sr.completedAt).toLocaleDateString()}\n`;
      message += `   💰 Cost: ₹${sr.totalCost || 'TBD'}\n\n`;
    });
  }

  await sendTextMessage(from, message);
}

// Helper function to get status emojis
function getStatusEmoji(status: string): string {
  const emojis: { [key: string]: string } = {
    'active': '🟢',
    'in_service': '🔧',
    'maintenance': '⚠️',
    'retired': '🔴',
    'in_transit': '🚚',
    'for_sale': '💰',
    'sold': '✅'
  };
  return emojis[status] || '⚪';
}

// Helper function to get alert emojis
function getAlertEmoji(type: string): string {
  const emojis: { [key: string]: string } = {
    'temperature': '🌡️',
    'power': '🔋',
    'connectivity': '📶',
    'door': '🚪',
    'error': '❌',
    'warning': '⚠️',
    'info': 'ℹ️',
    'system': '⚙️'
  };
  return emojis[type] || '🚨';
}

// Handle technician text messages with enhanced role-based features
async function handleTechnicianTextMessage(text: string, from: string, user: any, roleData: any, session: any): Promise<void> {
  const { storage } = await import('../storage');
  const conversationState = session.conversationState || {};
  const technician = roleData; // roleData is the technician data for technicians

  // NEW: Handle "DONE" during photo upload flow
  if (text.toUpperCase() === 'DONE' && conversationState.completingServiceId) {
    const completionStep = conversationState.completionStep;
    
    if (completionStep === 'awaiting_before_photos') {
      await moveToAfterPhotos(from, session, storage);
      return;
    }
    
    if (completionStep === 'awaiting_after_photos') {
      await requestSignatureUpload(from, session, storage);
      return;
    }
  }

  // NEW: Handle "SKIP" during before photos
  if (text.toUpperCase() === 'SKIP' && conversationState.completionStep === 'awaiting_before_photos') {
    await moveToAfterPhotos(from, session, storage);
    return;
  }

  // NEW: Handle "Hi" to show active services or main menu
  if (text.toLowerCase() === 'hi' || text.toLowerCase() === 'hello') {
    const activeServices = getActiveServices(session);
    if (activeServices.length > 0) {
      await showActiveServicesMenu(from, user, session, storage);
    } else {
      await sendTechnicianMainMenu(from, user, storage);
    }
    return;
  }

  // Check for awaiting date input
  if (conversationState.awaiting_date) {
    const dateRegex = /^\d{4}-\d{2}-\d{2}$/;
    if (dateRegex.test(text)) {
      await handleTechnicianScheduleForDate(from, technician, storage, text);
      await storage.updateWhatsappSession(session.id, {
        conversationState: { ...conversationState, awaiting_date: false }
      });
      return;
    } else {
      await sendTextMessage(from, '❌ Invalid date format. Please use YYYY-MM-DD format (e.g., 2025-10-25)');
      return;
    }
  }

  const { classifyTechnicianIntent } = await import('./gemini');

  // AI-guided strict-but-flexible intent classification
  const todays = await storage.getTechnicianSchedule(technician.id, new Date().toISOString());
  const ai = await classifyTechnicianIntent(text, {
    hasActiveSelection: Boolean(session.conversationState?.currentServiceId),
    todaysServices: (todays || []).map((r: any) => ({ id: r.id, requestNumber: r.requestNumber })),
    step: session.conversationState?.step
  });

  // Map intents to actions; fallback to rule keywords
  switch (ai.intent) {
    case 'view_profile': {
      await sendTextMessage(from, `👤 Profile\n\nName: ${user.name}\nCode: ${technician.employeeCode}\nStatus: ${technician.status}`);
      return;
    }
    case 'view_schedule': {
      await handleTechnicianSchedule(from, technician, storage);
      return;
    }
    case 'start_service':
    case 'select_service': {
      await presentTechnicianServiceList(from, technician, storage, session);
      return;
    }
    case 'confirm_start_service': {
      await startService(from, user, session.conversationState);
      return;
    }
    case 'upload_before_photos': {
      await setAwaitingUploadStep('awaiting_before_photos', from, session, storage);
      return;
    }
    case 'upload_after_photos': {
      await setAwaitingUploadStep('awaiting_after_photos', from, session, storage);
      return;
    }
    case 'upload_report':
    case 'upload_photos': {
      await setAwaitingUploadStep('awaiting_report', from, session, storage);
      return;
    }
    case 'complete_service': {
      await completeService(from, user, session.conversationState);
      return;
    }
    case 'back': {
      // Clear current selection and return to main menu
      await storage.updateWhatsappSession(session.id, { conversationState: {} });
    await sendInteractiveButtons(
        from,
        `👋 Hello ${user.name}!\n\n🔧 Employee Code: ${technician.employeeCode}\n📍 Status: ${technician.status.toUpperCase()}\n\nWhat would you like to do?`,
        [
        { id: 'view_profile', title: '👤 View Profile' },
          { id: 'view_schedule', title: '📋 View Schedule' },
          { id: 'start_service', title: '🔧 Start Service' },
        { id: 'update_status', title: '📊 Update Status' },
          { id: 'emergency_help', title: '🆘 Emergency' }
        ]
      );
      return;
    }
    case 'help':
      // fallthrough to keyword help below
      break;
    case 'unknown':
    default:
      break;
  }

  // Keyword fallback
  if (text.includes('schedule') || text.includes('today')) {
    await handleTechnicianSchedule(from, technician, storage);
  } else if (text.includes('performance') || text.includes('stats')) {
    await handleTechnicianPerformance(from, technician, storage);
  } else if (text.includes('location') || text.includes('route')) {
    await handleTechnicianLocation(from, technician, storage);
  } else if (text.includes('inventory') || text.includes('parts')) {
    await handleTechnicianInventory(from, technician, storage);
  } else if (text.includes('help')) {
    await sendInteractiveButtons(
      from,
      '🤖 *Technician Commands*\n\n• "schedule" - View daily schedule\n• "start service" - Choose job to start\n• "upload before/after" - Add photos\n• "complete" - Complete service',
      [
        { id: 'view_schedule', title: '📋 Today\'s Schedule' },
        { id: 'start_service', title: '🔧 Start Service' },
        { id: 'upload_photos', title: '📸 Upload Docs' },
        { id: 'complete_service', title: '✅ Complete' }
      ]
    );
  } else {
    // For any unrecognized text, send main menu
    await sendInteractiveButtons(
      from,
      `👋 Hello ${user.name}!\n\n🔧 Employee Code: ${technician.employeeCode}\n📍 Status: ${technician.status.toUpperCase()}\n\nWhat would you like to do?`,
      [
        { id: 'check_schedule', title: '📅 View Schedule' },
        { id: 'start_service', title: '🔧 Start Service' },
        { id: 'complete_service', title: '✅ Complete Service' },
        { id: 'report_issue', title: '🚨 Report Issue' }
      ]
    );
  }
}

// Present today's services to select from; supports backtracking
async function presentTechnicianServiceList(from: string, technician: any, storage: any, session: any): Promise<void> {
  const today = new Date().toISOString().split('T')[0];
  const todayRequests = await storage.getTechnicianSchedule(technician.id, today);

  if (!todayRequests || todayRequests.length === 0) {
    await sendTextMessage(from, '✅ No services scheduled today.');
    return;
  }

  const listItems = todayRequests.slice(0, 10).map((req: any, idx: number) => ({
    id: `select_service_${req.id}`,
    title: `${idx + 1}. ${req.requestNumber || req.id}`,
    description: (req.issueDescription || 'Service')
  }));

  await storage.updateWhatsappSession(session.id, {
    conversationState: {
      ...(session.conversationState || {}),
      flow: 'tech_service',
      step: 'awaiting_service_selection',
      selectableServiceIds: todayRequests.map((r: any) => r.id)
    }
  });

  await sendListMessage(
    from,
    'Select the service to begin:',
    'Select Service',
    listItems
  );
}

async function setAwaitingUploadStep(step: 'awaiting_before_photos' | 'awaiting_after_photos' | 'awaiting_report', from: string, session: any, storage: any): Promise<void> {
  await storage.updateWhatsappSession(session.id, {
    conversationState: {
      ...(session.conversationState || {}),
      step
    }
  });
  const label = step === 'awaiting_before_photos' ? 'before photos' : step === 'awaiting_after_photos' ? 'after photos' : 'signed report (image or PDF)';
  await sendTextMessage(from, `📎 Please upload ${label} now.`);
}

// Helper function to handle technician schedule
async function handleTechnicianSchedule(from: string, technician: any, storage: any): Promise<void> {
  const today = new Date().toISOString().split('T')[0];
  await handleTechnicianScheduleForDate(from, technician, storage, today);
}

// Helper function to handle technician schedule for specific date
async function handleTechnicianScheduleForDate(from: string, technician: any, storage: any, date: string): Promise<void> {
  // Check if this is the test number and show mock schedule
  const isTestNumber = typeof from === 'string' && isRoleTestNumber(from);
  let schedule = await storage.getScheduledServicesByTechnician(technician.id, date);

  // For test number, add mock services if none exist
  if (isTestNumber && (!schedule || schedule.length === 0)) {
    console.log('🧪 Adding mock services to schedule for testing');

    // Get or create test customer
    let customer = await storage.getCustomerByUserId(technician.userId);
    if (!customer) {
      customer = await storage.createCustomer({
        userId: technician.userId,
        companyName: 'Test Company',
        contactPerson: 'Test Contact',
        email: 'test@example.com',
        phone: from.replace(/\D/g, ''),
        whatsappNumber: from.replace(/\D/g, ''),
        customerTier: 'standard',
        paymentTerms: 'net30',
        billingAddress: 'Test Address',
        status: 'active'
      });
    }

    // Create mock containers and service requests
    const mockServices = [
      { id: 'SR-MOCK-001', issue: 'Temperature sensor showing anomalies in refrigeration unit', container: 'CNT-1001', time: '09:00' },
      { id: 'SR-MOCK-002', issue: 'Door status indicator not responding correctly', container: 'CNT-1002', time: '11:00' },
      { id: 'SR-MOCK-003', issue: 'Intermittent power supply affecting container operations', container: 'CNT-1003', time: '14:00' }
    ];

    for (const mock of mockServices) {
      // Create container if it doesn't exist
      let container = await storage.getContainerByCode(mock.container);
      if (!container) {
        container = await storage.createContainer({
          containerCode: mock.container,
          type: 'refrigerated',
          status: 'active',
          hasIot: true,
          currentCustomerId: customer.id,
          currentLocation: { lat: 28.6139, lng: 77.2090, address: 'Test Location' }
        });
      }

      // Create service request if it doesn't exist
      let serviceRequest = await storage.getServiceRequest(mock.id);
      if (!serviceRequest) {
        serviceRequest = await storage.createServiceRequest({
          requestNumber: mock.id,
          containerId: container.id,
          customerId: customer.id,
          issueDescription: mock.issue,
          priority: 'normal',
          status: 'scheduled',
          assignedTechnicianId: technician.id,
          createdBy: technician.userId,
          scheduledDate: new Date(date),
          scheduledTimeWindow: `${mock.time}:00-${parseInt(mock.time) + 2}:00`
        });

        // Create scheduled service
        await storage.createScheduledService({
          serviceRequestId: serviceRequest.id,
          technicianId: technician.id,
          scheduledDate: new Date(date),
          sequenceNumber: parseInt(mock.id.split('-')[2]),
          estimatedStartTime: new Date(`${date}T${mock.time}:00:00Z`),
          estimatedEndTime: new Date(`${date}T${parseInt(mock.time) + 2}:00:00Z`),
          estimatedTravelTime: 30,
          estimatedServiceDuration: 90,
          routeOrder: parseInt(mock.id.split('-')[2]),
          totalDistance: 15.5,
          optimizationScore: 0.95,
          status: 'scheduled'
        });
      }
    }

    // Re-fetch the schedule to get the newly created services
    schedule = await storage.getScheduledServicesByTechnician(technician.id, date);
  }

  const nextService = await storage.getNextScheduledService(technician.id);
  
  let message = `📋 *Schedule for ${new Date(date).toLocaleDateString()}*\n\n`;
  message += `👤 ${technician.employeeCode} - ${technician.status.toUpperCase()}\n\n`;
  
  if (schedule.length === 0) {
    message += `✅ No scheduled services for this date!\n`;
  } else {
    message += `📋 Services: ${schedule.length}\n\n`;
    
    schedule.forEach((service: any, index: number) => {
      message += `${index + 1}. ${service.serviceRequest?.requestNumber || 'Service'}\n`;
      message += `   🕐 Time: ${new Date(service.estimatedStartTime).toLocaleTimeString()}\n`;
      message += `   📍 Location: Available in app\n`;
      message += `   ⏱️ Duration: ${service.estimatedServiceDuration}min\n`;
      message += `   📊 Status: ${service.status.toUpperCase()}\n\n`;
    });

    // Show service list for selection
    const listItems = schedule.slice(0, 10).map((req: any, idx: number) => ({
      id: `select_service_${req.serviceRequestId || req.id}`,
      title: `${idx + 1}. ${req.serviceRequest?.requestNumber || req.serviceRequestId || req.id}`,
      description: (req.serviceRequest?.issueDescription || 'Service').substring(0, 50)
    }));

    await sendInteractiveList(
      from,
      message + 'Select a service to view details and start/end:',
      'Select Service',
      [{ title: 'Scheduled Services', rows: listItems }]
    );
    return;
  }

  if (nextService && nextService.scheduledDate !== date) {
    message += `⏭️ Next Service: ${new Date(nextService.scheduledDate).toLocaleDateString()}`;
  }

  await sendTextMessage(from, message);
}

// Helper function to handle technician performance
async function handleTechnicianPerformance(from: string, technician: any, storage: any): Promise<void> {
  const performance = await storage.getTechnicianPerformance(technician.id);
  
  let message = `📊 *Performance Stats*\n\n`;
  message += `👤 ${technician.employeeCode}\n`;
  message += `⭐ Rating: ${technician.averageRating ? technician.averageRating.toFixed(1) : 'N/A'}/5\n`;
  message += `✅ Jobs Completed: ${technician.totalJobsCompleted || 0}\n`;
  message += `🎯 Experience: ${technician.experienceLevel}\n`;
  message += `🛠️ Skills: ${technician.skills?.join(', ') || 'Not specified'}\n\n`;
  
  if (performance) {
    message += `📈 This Month:\n`;
    message += `• Services: ${performance.servicesThisMonth || 0}\n`;
    message += `• Avg Response Time: ${performance.avgResponseTime || 'N/A'}\n`;
    message += `• Customer Satisfaction: ${performance.customerSatisfaction || 'N/A'}%\n`;
  }
  
  message += `\n📅 Last Updated: ${new Date().toLocaleString()}`;

  await sendTextMessage(from, message);
}

// Helper function to handle technician location
async function handleTechnicianLocation(from: string, technician: any, storage: any): Promise<void> {
  let message = `📍 *Location & Route Information*\n\n`;
  message += `👤 ${technician.employeeCode}\n`;
  
  if (technician.baseLocation) {
    message += `🏠 Base Location: Configured\n`;
  } else {
    message += `🏠 Base Location: Not set\n`;
  }
  
  if (technician.serviceAreas && technician.serviceAreas.length > 0) {
    message += `🗺️ Service Areas: ${technician.serviceAreas.join(', ')}\n`;
  } else {
    message += `🗺️ Service Areas: Not configured\n`;
  }
  
  const today = new Date().toISOString().split('T')[0];
  const todaySchedule = await storage.getScheduledServicesByTechnician(technician.id, today);
  
  if (todaySchedule.length > 0) {
    message += `\n📋 Today's Route:\n`;
    todaySchedule.forEach((service: any, index: number) => {
      message += `${index + 1}. ${service.estimatedStartTime ? new Date(service.estimatedStartTime).toLocaleTimeString() : 'TBD'}\n`;
    });
    
    const totalDistance = todaySchedule.reduce((sum: number, s: any) => sum + (parseFloat(s.totalDistance) || 0), 0);
    message += `\n📏 Total Distance: ${totalDistance.toFixed(1)} km`;
  }

  await sendTextMessage(from, message);
}

// Helper function to handle technician inventory
async function handleTechnicianInventory(from: string, technician: any, storage: any): Promise<void> {
  // Get inventory items that might be relevant to the technician
  const inventory = await storage.getAllInventoryItems();
  const lowStockItems = inventory.filter((item: any) => item.quantityInStock <= item.reorderLevel);
  
  let message = `📦 *Inventory Status*\n\n`;
  
  if (lowStockItems.length > 0) {
    message += `⚠️ Low Stock Items: ${lowStockItems.length}\n\n`;
    lowStockItems.slice(0, 5).forEach((item: any) => {
      message += `• ${item.partName}\n`;
      message += `  Stock: ${item.quantityInStock}/${item.reorderLevel}\n`;
      message += `  Price: ₹${item.unitPrice}\n\n`;
    });
    
    if (lowStockItems.length > 5) {
      message += `... and ${lowStockItems.length - 5} more items\n\n`;
    }
  } else {
    message += `✅ All inventory levels are adequate\n\n`;
  }
  
  message += `💡 Use the mobile app to request parts for specific jobs.`;

  await sendTextMessage(from, message);
}

// Handle interactive messages (button clicks, list selections)
async function handleInteractiveMessage(message: any, user: any, roleData: any, session: any): Promise<void> {
              const interactiveData = message.interactive;
  const from = message.from;

              if (interactiveData.type === 'button_reply') {
                const buttonId = interactiveData.button_reply.id;
    await handleButtonClick(buttonId, from, user, roleData, session);
  } else if (interactiveData.type === 'list_reply') {
    const listId = interactiveData.list_reply.id;
    await handleListSelection(listId, from, user, roleData, session);
  }
}


// Handle button clicks based on user role and context
async function handleButtonClick(buttonId: string, from: string, user: any, roleData: any, session: any): Promise<void> {
  const { storage } = await import('../storage');

  // Update conversation state based on button click
  const conversationState = session.conversationState || {};
  // Testing override: let the special number choose or switch roles and access mock flows
  const isTestNumber = typeof from === 'string' && isRoleTestNumber(from);
  if (isTestNumber) {
    if (buttonId === 'switch_role') {
      await storage.updateWhatsappSession(session.id, {
        conversationState: { ...(conversationState || {}), testingRole: null, testFlow: null, testSelectedContainer: null }
      });
      await sendTextMessage(from, '🧪 Role cleared. Please select a new role to test:');
      await sendTestRoleSelectionMenu(from);
      return;
    }

    if (buttonId === 'test_role_technician' || buttonId === 'test_role_client') {
      const testingRole = buttonId === 'test_role_technician' ? 'technician' : 'client';
      await storage.updateWhatsappSession(session.id, {
        conversationState: { ...(conversationState || {}), testingRole, testFlow: null, testSelectedContainer: null }
      });
      await sendTextMessage(from, `🧪 Testing as ${testingRole}.`);
      if (testingRole === 'technician') {
        await sendTestTechnicianMenu(from);
      } else {
        await sendTestClientMenu(from);
      }
      return;
    }

    if (buttonId === 'test_client_request_service') {
      await storage.updateWhatsappSession(session.id, {
        conversationState: { ...(conversationState || {}), testFlow: 'client_request', testSelectedContainer: null }
      });
      await promptMockContainerSelection(from);
      return;
    }

    // Map non-test client button IDs to REAL flow (not test/mock)
    if (buttonId === 'request_service') {
      await handleRealClientRequestService(from, user, session);
      return;
    }

    if (buttonId === 'test_client_select_container') {
      await storage.updateWhatsappSession(session.id, {
        conversationState: { ...(conversationState || {}), testFlow: 'client_select_container' }
      });
      await sendMockContainerList(from);
      return;
    }

    if (buttonId === 'test_client_status') {
      await storage.updateWhatsappSession(session.id, {
        conversationState: { ...(conversationState || {}), testFlow: 'client_status' }
      });
      const statusMessage = ['📊 *Mock Container Status*', ''].concat(
        MOCK_CONTAINERS.map(container => `• ${container.id} – ${container.type}\n  Status: ${container.status}\n  Location: ${container.location}`)
      ).join('\n');
      await sendTextMessage(from, statusMessage);
      await sendTestClientMenu(from);
      return;
    }

    // Handle real client status check (non-test)
    if (buttonId === 'status' || buttonId === 'check_status') {
      await handleRealClientStatusCheck(from, user, session);
      return;
    }

    if (buttonId === 'test_tech_view_schedule') {
      await storage.updateWhatsappSession(session.id, {
        conversationState: { ...(conversationState || {}), testFlow: 'technician_schedule' }
      });
      await sendMockScheduleButtons(from);
      return;
    }

    // Map non-test technician IDs to test flow for convenience
    if (buttonId === 'view_schedule' || buttonId === 'check_schedule') {
      await storage.updateWhatsappSession(session.id, {
        conversationState: { ...(conversationState || {}), testFlow: 'technician_schedule' }
      });
      await sendMockScheduleButtons(from);
      return;
    }

    if (buttonId === 'test_tech_start_service') {
      await storage.updateWhatsappSession(session.id, {
        conversationState: { ...(conversationState || {}), testFlow: 'technician_start_service' }
      });
      await sendTextMessage(from, '🧰 Select a job from today\'s schedule to view service details.');
      await sendMockScheduleButtons(from);
      return;
    }

    if (buttonId === 'start_service') {
      await storage.updateWhatsappSession(session.id, {
        conversationState: { ...(conversationState || {}), testFlow: 'technician_start_service' }
      });
      await sendTextMessage(from, '🧰 Select a job from today\'s schedule to view service details.');
      await sendMockScheduleButtons(from);
      return;
    }

    if (buttonId.startsWith('test_job_')) {
      const jobId = buttonId.replace('test_job_', '');
      const job = getMockTechnicianJob(jobId);
      if (job) {
        await storage.updateWhatsappSession(session.id, {
          conversationState: { ...(conversationState || {}), testFlow: 'technician_job_detail', testSelectedJob: jobId }
        });
        const jobMessage = `🧾 Job Details: ${job.id}\n- Type: ${job.type}\n- Location: ${job.location}\n- Status: ${job.status}\n- Client: ${job.client}`;
        await sendTextMessage(from, jobMessage);
        await sendTestTechnicianMenu(from);
      }
      return;
    }

    if (buttonId.startsWith('test_container_')) {
      const containerId = buttonId.replace('test_container_', '');
      const c = getMockContainerDetail(containerId);
      if (c) {
        const detailMsg = `🧾 Service Details for ${c.id}\n- Issue: ${c.issue}\n- Status: Pending\n- Technician Assigned: ${c.technician}\n- ETA: ${c.eta}`;
        await sendTextMessage(from, detailMsg);
        await sendTestClientMenu(from);
      }
      return;
    }
  }

  // Handle REAL container selection for service request (non-test)
  if (buttonId.startsWith('select_container_')) {
    const containerId = buttonId.replace('select_container_', '');
    await handleContainerSelection(containerId, from, user, session);
    return;
  }

  // Handle REAL container selection for status check (non-test)
  if (buttonId.startsWith('status_container_')) {
    const containerId = buttonId.replace('status_container_', '');
    const { storage } = await import('../storage');
    await showContainerStatus(from, containerId, storage);
    return;
  }

  // Handle photo attachment choice buttons
  if (buttonId === 'attach_photos_yes') {
    await handlePhotoChoice(true, from, user, session);
    return;
  }

  if (buttonId === 'attach_photos_no') {
    await handlePhotoChoice(false, from, user, session);
    return;
  }

  // Handle multi-container selection buttons
  if (buttonId === 'add_more_containers') {
    // Show container list again for additional selection
    await handleRealClientRequestService(from, user, session);
    return;
  }

  if (buttonId === 'proceed_with_selection') {
    // Proceed to error code input
    const { storage } = await import('../storage');
    const conversationState = session.conversationState || {};
    const selectedContainers = conversationState.selectedContainers || [];
    
    if (selectedContainers.length === 0) {
      await sendTextMessage(from, '❌ No containers selected. Please start again.');
      await sendRealClientMenu(from);
      return;
    }

    // Get container codes for display
    const containerCodes = [];
    for (const cId of selectedContainers) {
      const c = await storage.getContainer(cId);
      if (c) containerCodes.push(c.containerCode);
    }

    // Update to error code step
    await storage.updateWhatsappSession(session.id, {
      conversationState: {
        ...conversationState,
        step: 'awaiting_error_code'
      }
    });

    await sendTextMessage(
      from,
      `📦 *Selected Container(s):*\n${containerCodes.join(', ')}\n\n❓ *What error code are you getting?*\n\nType the error code, or reply *NA* if no error code.`
    );
    return;
  }

  if (user.role === 'client' || (isTestNumber && session.conversationState?.testingRole === 'client')) {
    await handleClientButtonClick(buttonId, from, user, session, conversationState);
  } else if (user.role === 'technician' || (isTestNumber && session.conversationState?.testingRole === 'technician')) {
    await handleTechnicianButtonClick(buttonId, from, user, session, conversationState);
  }
}

  // Handle client button interactions
async function handleClientButtonClick(buttonId: string, from: string, user: any, session: any, conversationState: any): Promise<void> {
  const { storage } = await import('../storage');

  // Handle initial "hi" message for clients
  if (buttonId === 'client_greeting') {
    const customer = await storage.getCustomerByUserId(user.id);
    if (customer) {
      await sendInteractiveButtons(
        from,
        `👋 Hello ${customer.contactPerson}!\n\n🏢 ${customer.companyName}\n\nHow can I help you today?`,
        [
          { id: 'check_container_details', title: '📦 Check Container Details' },
          { id: 'request_service', title: '🔧 Request Service' },
          { id: 'check_service_status', title: '📋 Check Service Status' },
          { id: 'check_container_status', title: '📊 Check Container Status' }
        ]
      );
    }
    return;
  }

  switch (buttonId) {
    case 'check_container_status':
      const customer = await storage.getCustomerByUserId(user.id);
      if (customer) {
        const containers = await storage.getContainersByCustomer(customer.id);
        const activeContainers = containers.filter((c: any) => c.status === 'active');
        const alerts = await storage.getOpenAlerts();
        const customerAlerts = alerts.filter((a: any) => containers.some((c: any) => c.id === a.containerId));

        const message = `📊 *Container Status Summary*

📦 Total Containers: ${containers.length}
✅ Active: ${activeContainers.length}
🚨 Alerts: ${customerAlerts.length}

Select an option below:`;

        await sendInteractiveButtons(
          from,
          message,
          [
            { id: 'view_containers', title: 'View Containers' },
            { id: 'view_alerts', title: 'View Alerts' },
            { id: 'request_service', title: 'Request Service' }
          ]
        );
      }
      break;

    case 'check_container_details':
      // Show detailed container list
      const customerDetails = await storage.getCustomerByUserId(user.id);
      if (customerDetails) {
        const containers = await storage.getContainersByCustomer(customerDetails.id);
        const activeContainers = containers.filter((c: any) => c.status === 'active');

        if (activeContainers.length === 0) {
          await sendTextMessage(from, '❌ No active containers found. Please contact support.');
          return;
        }

        const containerOptions = activeContainers.map((container: any) => ({
          id: `detail_${container.id}`,
          title: `${container.containerCode} - ${container.type}`,
          description: `Status: ${container.status} | Location: ${container.currentLocation?.address || 'Unknown'}`
        }));

        await sendInteractiveList(
          from,
          '📦 *Select Container for Details*',
          'Choose Container',
          [{ title: 'Active Containers', rows: containerOptions }]
        );
      }
      break;

    case 'check_service_status':
      // Show service status
      const customerService = await storage.getCustomerByUserId(user.id);
      if (customerService) {
        const serviceRequests = await storage.getServiceRequestsByCustomer(customerService.id);
        const pendingRequests = serviceRequests.filter((sr: any) => 
          ['pending', 'approved', 'scheduled', 'in_progress'].includes(sr.status));
        const recentCompleted = serviceRequests.filter((sr: any) => sr.status === 'completed')
          .sort((a: any, b: any) => new Date(b.completedAt).getTime() - new Date(a.completedAt).getTime())
          .slice(0, 3);

        let message = `📋 *Service Status for ${customerService.companyName}*\n\n`;
        
        if (pendingRequests.length > 0) {
          message += `⏳ Active Services: ${pendingRequests.length}\n`;
          pendingRequests.slice(0, 3).forEach((sr: any) => {
            message += `• ${sr.requestNumber} - ${sr.status.toUpperCase()}\n`;
          });
        }

        if (recentCompleted.length > 0) {
          message += `\n✅ Recent Completed: ${recentCompleted.length}\n`;
          recentCompleted.forEach((sr: any) => {
            message += `• ${sr.requestNumber} - Completed\n`;
          });
        }

        if (pendingRequests.length === 0 && recentCompleted.length === 0) {
          message += `No service requests found.`;
        }

        await sendTextMessage(from, message);
      }
      break;

    case 'view_containers':
      const customerContainers = await storage.getCustomerByUserId(user.id);
      if (customerContainers) {
        const containers = await storage.getContainersByCustomer(customerContainers.id);
        const activeContainers = containers.filter((c: any) => c.status === 'active');

        if (activeContainers.length === 0) {
          await sendTextMessage(from, '❌ No active containers found. Please contact support.');
          return;
        }

        const containerOptions = activeContainers.map((container: any) => ({
          id: container.id,
          title: `${container.containerCode} - ${container.type}`,
          description: `Status: ${container.status} | Location: ${container.currentLocation?.address || 'Unknown'}`
        }));

        await sendInteractiveList(
          from,
          '📦 *Select Container to View Details*',
          'Choose Container',
          [{ title: 'Active Containers', rows: containerOptions }]
        );
      }
      break;

    case 'view_alerts':
      const customerAlerts = await storage.getCustomerByUserId(user.id);
      if (customerAlerts) {
        const containers = await storage.getContainersByCustomer(customerAlerts.id);
        const containerIds = containers.map((c: any) => c.id);
        const alerts = await storage.getAllAlerts();
        const openAlerts = alerts.filter((a: any) => !a.resolvedAt && containerIds.includes(a.containerId));

        if (openAlerts.length === 0) {
          await sendTextMessage(from, '✅ No active alerts found. All systems operational.');
          return;
        }

        const alertOptions = openAlerts.map((alert: any) => ({
          id: alert.id,
          title: `${alert.title} (${alert.severity})`,
          description: `${alert.description.substring(0, 50)}...`
        }));

        await sendInteractiveList(
          from,
          '🚨 *Active Alerts*',
          'Select Alert',
          [{ title: 'Open Alerts', rows: alertOptions }]
        );
      }
      break;

    case 'request_service':
      await handleRealClientRequestService(from, user, session);
      break;

    case 'check_invoices':
      const customerInvoices = await storage.getCustomerByUserId(user.id);
      if (customerInvoices) {
        const invoices = await storage.getInvoicesByCustomer(customerInvoices.id);
        const pendingInvoices = invoices.filter((inv: any) => inv.paymentStatus === 'pending');

        if (pendingInvoices.length > 0) {
          const totalAmount = pendingInvoices.reduce((sum: number, inv: any) => sum + parseFloat(inv.totalAmount), 0);
          await sendInteractiveButtons(
            from,
            `💳 *Payment Status*

You have ${pendingInvoices.length} pending invoice(s)
Total amount: ₹${totalAmount.toFixed(2)}

What would you like to do?`,
            [
              { id: 'view_invoices', title: 'View Invoices' },
              { id: 'pay_now', title: 'Pay Now' },
              { id: 'contact_support', title: 'Contact Support' }
            ]
          );
        } else {
          await sendTextMessage(from, '✅ All payments are up to date!');
        }
      }
      break;

    case 'view_invoices':
      const customerForInvoices = await storage.getCustomerByUserId(user.id);
      if (customerForInvoices) {
        const invoices = await storage.getInvoicesByCustomer(customerForInvoices.id);
        const pendingInvoices = invoices.filter((inv: any) => inv.paymentStatus === 'pending');

        if (pendingInvoices.length > 0) {
          const invoiceOptions = pendingInvoices.map((invoice: any) => ({
            id: invoice.id,
            title: `Invoice #${invoice.invoiceNumber}`,
            description: `₹${invoice.totalAmount} - Due: ${new Date(invoice.dueDate).toLocaleDateString()}`
          }));

          await sendInteractiveList(
            from,
            '💳 *Pending Invoices*',
            'Select Invoice',
            [{ title: 'Pending Invoices', rows: invoiceOptions }]
          );
        }
      }
      break;

    case 'track_request':
      await sendTextMessage(from, '📋 *Request Tracking*\n\nTrack your service requests in your dashboard or use the "service" command.');
      break;

    case 'new_request':
      await handleRealClientRequestService(from, user, session);
      break;

    case 'help':
      await sendInteractiveButtons(
        from,
        '🤖 *WhatsApp Help*\n\nAvailable commands:\n• "status" - Check container status\n• "service" - Request service\n• "invoice" - Check billing\n• "help" - This help menu\n\nNeed more help?',
        [
          { id: 'contact_human', title: 'Contact Support' },
          { id: 'main_menu', title: 'Main Menu' }
        ]
      );
      break;

    case 'contact_human':
      await sendTextMessage(from, '📞 *Contact Support*\n\nPhone: +1-800-CONTAINER\nEmail: support@containergenie.com\n\nOur team is available 24/7 for urgent issues.');
      break;

    case 'main_menu':
      await sendInteractiveButtons(
        from,
        '🏠 *Main Menu*\n\nWhat can I help you with today?',
        [
          { id: 'check_status', title: 'Check Status' },
          { id: 'request_service', title: 'Request Service' },
          { id: 'check_invoices', title: 'Check Invoices' },
          { id: 'help', title: 'Help' }
        ]
      );
      break;

    case 'approve_service':
      if (conversationState.serviceRequestId) {
        await approveServiceRequest(conversationState.serviceRequestId, from, user);
      }
      break;

    case 'schedule_later':
      if (conversationState.serviceRequestId) {
        await scheduleServiceLater(conversationState.serviceRequestId, from, user);
      }
      break;

    case 'rate_5':
    case 'rate_4':
    case 'rate_3':
    case 'rate_2':
    case 'rate_1':
      if (conversationState.feedbackRequestId) {
        const rating = buttonId.split('_')[1];
        await submitFeedback(conversationState.feedbackRequestId, user.id, parseInt(rating), from);
      }
      break;

    // Service request priority buttons
    case 'priority_urgent':
    case 'priority_high':
    case 'priority_normal':
    case 'priority_low':
      if (conversationState.flow === 'service_request') {
        await serviceRequestViaWhatsApp.handlePrioritySelectionById(buttonId, from, user, session);
      } else {
        await sendTextMessage(from, 'No active service request flow. Please start a new request.');
      }
      break;

    default:
      await sendInteractiveButtons(
        from,
        '🤔 *Command Not Recognized*\n\nI didn\'t understand that command. Please use the buttons below or type "help" for assistance.',
        [
          { id: 'main_menu', title: 'Main Menu' },
          { id: 'help', title: 'Help' }
        ]
      );
  }
}

// Handle technician button interactions
async function handleTechnicianButtonClick(buttonId: string, from: string, user: any, session: any, conversationState: any): Promise<void> {
  const { storage } = await import('../storage');

  // Handle initial "hi" message for technicians
  if (buttonId === 'technician_greeting') {
    const technician = await storage.getTechnicianByUserId(user.id);
    if (technician) {
      // Check for active services
      const activeServices = getActiveServices(session);
      if (activeServices.length > 0) {
        await showActiveServicesMenu(from, user, session, storage);
      } else {
        await sendTechnicianMainMenu(from, user, storage);
      }
    }
    return;
  }

  // Handle start service with location proof requirement
  if (buttonId === 'start_service_with_proof' && conversationState.currentServiceId) {
    await sendTextMessage(from, '📍 *Location Proof Required*\n\nPlease send a photo proving you have arrived at the container location. This photo will be stored with the service record.');
    await storage.updateWhatsappSession(session.id, {
      conversationState: { ...conversationState, step: 'awaiting_location_proof' }
    });
    return;
  }

  // NEW: Handle schedule navigation
  if (buttonId === 'view_schedule') {
    const technician = await storage.getTechnicianByUserId(user.id);
    if (technician) {
      await showScheduleDateSelection(from, technician);
    }
    return;
  }

  if (buttonId === 'schedule_today') {
    const technician = await storage.getTechnicianByUserId(user.id);
    if (technician) {
      await showScheduleForToday(from, technician, session, storage);
    }
    return;
  }

  if (buttonId === 'schedule_previous') {
    const technician = await storage.getTechnicianByUserId(user.id);
    if (technician) {
      await showScheduleForPrevious(from, technician, storage);
    }
    return;
  }

  if (buttonId === 'schedule_future') {
    const technician = await storage.getTechnicianByUserId(user.id);
    if (technician) {
      await showScheduleForFuture(from, technician, storage);
    }
    return;
  }

  // NEW: Handle service detail view
  if (buttonId.startsWith('view_service_')) {
    const serviceId = buttonId.replace('view_service_', '');
    await showServiceDetails(from, serviceId, storage);
    return;
  }

  // NEW: Handle service start
  if (buttonId.startsWith('start_service_')) {
    const serviceId = buttonId.replace('start_service_', '');
    await startServiceRequest(from, user, serviceId, session, storage);
    return;
  }

  // NEW: Handle service end (single or multiple)
  if (buttonId === 'end_service') {
    const activeServices = getActiveServices(session);
    if (activeServices.length === 1) {
      await initiateServiceCompletion(from, user, activeServices[0].serviceId, session, storage);
    } else {
      await sendTextMessage(from, '❌ Please specify which service to end.');
    }
    return;
  }

  if (buttonId.startsWith('end_service_')) {
    const match = buttonId.match(/end_service_(\d+)/);
    if (match) {
      const index = parseInt(match[1]) - 1;
      const serviceId = getServiceIdByIndex(session, index);
      if (serviceId) {
        await initiateServiceCompletion(from, user, serviceId, session, storage);
      } else {
        await sendTextMessage(from, '❌ Service not found.');
      }
    }
    return;
  }

  if (buttonId.startsWith('end_service_for_')) {
    const serviceId = buttonId.replace('end_service_for_', '');
    await initiateServiceCompletion(from, user, serviceId, session, storage);
    return;
  }

  // NEW: Handle upload flow buttons
  if (buttonId === 'upload_photos_now' || buttonId === 'upload_after_photos_now') {
    await sendTextMessage(from, '📸 Please send your photos now. Type "DONE" when finished.');
    return;
  }

  if (buttonId === 'skip_before_photos') {
    await moveToAfterPhotos(from, session, storage);
    return;
  }

  if (buttonId === 'upload_signature_now') {
    await sendTextMessage(from, '📄 Please send the signed document now.');
    return;
  }

  if (buttonId === 'upload_invoice_yes') {
    await storage.updateWhatsappSession(session.id, {
      conversationState: {
        ...conversationState,
        completionStep: 'awaiting_invoice'
      }
    });
    await sendTextMessage(from, '🧾 Please send the vendor invoice now.');
    return;
  }

  if (buttonId === 'upload_invoice_no') {
    await completeServiceRequest(from, user, session, storage);
    return;
  }

  // NEW: Handle back to menu
  if (buttonId === 'back_to_menu') {
    const activeServices = getActiveServices(session);
    if (activeServices.length > 0) {
      await showActiveServicesMenu(from, user, session, storage);
    } else {
      await sendTechnicianMainMenu(from, user, storage);
    }
    return;
  }

  if (buttonId === 'back_to_schedule') {
    const technician = await storage.getTechnicianByUserId(user.id);
    if (technician) {
      await showScheduleDateSelection(from, technician);
    }
    return;
  }

  switch (buttonId) {
    case 'check_schedule':
      const technician = await storage.getTechnicianByUserId(user.id);
      if (technician) {
        await showScheduleDateSelection(from, technician);
      }
      break;

    case 'view_profile':
      {
        const technician = await storage.getTechnicianByUserId(user.id);
        if (technician) {
          await sendTextMessage(
            from,
            `👤 Profile\n\nName: ${user.name}\nCode: ${technician.employeeCode}\nStatus: ${technician.status}\nSkills: ${Array.isArray(technician.skills) ? technician.skills.join(', ') : 'N/A'}`
          );
        }
      }
      break;

    case 'acknowledge_schedule':
      await acknowledgeSchedule(from, user, conversationState);
      break;

    case 'start_travel':
      await startTravel(from, user, conversationState);
      break;

    case 'arrived_at_location':
      await confirmArrival(from, user, conversationState);
      break;

    case 'start_service':
      if (conversationState.currentServiceId) {
        await sendTextMessage(from, '📍 *Location Proof Required*\n\nPlease send a photo proving you have arrived at the container location. This photo will be stored with the service record.');
        await storage.updateWhatsappSession(session.id, {
          conversationState: { ...conversationState, step: 'awaiting_location_proof' }
        });
      } else {
        // Present a mock list of services for testing
        const mockServices = [
          { id: 'SR-MOCK-001', title: 'Reefer cooling issue', container: 'CNT-1001', description: 'Temperature sensor showing anomalies in refrigeration unit' },
          { id: 'SR-MOCK-002', title: 'Door sensor fault', container: 'CNT-1002', description: 'Door status indicator not responding correctly' },
          { id: 'SR-MOCK-003', title: 'Power fluctuations', container: 'CNT-1003', description: 'Intermittent power supply affecting container operations' }
        ];
        const listItems = mockServices.map((s, idx) => ({ id: `select_service_${s.id}`, title: `${idx + 1}. ${s.id}`, description: `${s.title} • ${s.container}` }));
        await sendListMessage(from, 'Select service to start:', 'Select Service', [{ title: 'Services', rows: listItems }]);
        await storage.updateWhatsappSession(session.id, {
          conversationState: { ...conversationState, selectableServiceIds: mockServices.map(s => s.id), step: 'awaiting_service_selection' }
        });
      }
      break;

    case 'complete_service':
      // Gate completion: require at least one before, one after, and report present
      if (!conversationState?.currentServiceId) {
        await sendTextMessage(from, '❌ No active service selected.');
        break;
      }
      {
        const service = await storage.getServiceRequest(conversationState.currentServiceId);
        const hasBefore = Array.isArray(service?.beforePhotos) && service!.beforePhotos!.length > 0;
        const hasAfter = Array.isArray(service?.afterPhotos) && service!.afterPhotos!.length > 0;
        const hasReport = typeof service?.resolutionNotes === 'string' && service!.resolutionNotes!.toString().toLowerCase().includes('report');
        if (!hasBefore || !hasAfter || !hasReport) {
          await sendInteractiveButtons(
            from,
            '⛔ Completion requires before photos, after photos, and a signed report. Please upload the missing items.',
            [
              { id: 'upload_photos', title: '📸 Upload Docs' },
              { id: 'back', title: '⬅️ Back' }
            ]
          );
          break;
        }
      }
      await completeService(from, user, conversationState);
      break;

    case 'end_service':
      if (conversationState.currentServiceId) {
        await sendTextMessage(from, '📸 *Service Completion*\n\nPlease send photos of the completed work and a signed report. These will be stored with the service record.');
        await storage.updateWhatsappSession(session.id, {
          conversationState: { ...conversationState, step: 'awaiting_completion_photos' }
        });
      } else {
        await sendTextMessage(from, '❌ No service selected. Please select a service first.');
      }
      break;

    case 'upload_photos':
      await requestPhotoUpload(from, user, conversationState);
      break;

    case 'missing_parts':
      await reportMissingParts(from, user, conversationState);
      break;

    case 'need_help':
      await requestHelp(from, user, conversationState);
      break;

    case 'start_travel_next':
      await startNextService(from, user, conversationState);
      break;

    case 'reschedule_service':
      await rescheduleService(from, user, conversationState);
      break;

    case 'skip_service':
      await skipService(from, user, conversationState);
      break;

    case 'back':
      await storage.updateWhatsappSession(session.id, { conversationState: {} });
      await sendInteractiveButtons(
        from,
        'Back to main menu.',
        [
          { id: 'view_schedule', title: '📋 View Schedule' },
          { id: 'start_service', title: '🔧 Start Service' },
          { id: 'upload_photos', title: '📸 Upload Docs' },
          { id: 'complete_service', title: '✅ Complete' }
        ]
      );
      break;

    case 'submit_timesheet':
      await submitTimesheet(from, user, conversationState);
      break;

    case 'report_issues':
      await reportEndOfDayIssues(from, user, conversationState);
      break;

    case 'end_day':
      await endDay(from, user, conversationState);
      break;

    default:
      await sendInteractiveButtons(
        from,
        '❓ *Command Not Recognized*\n\nPlease use the workflow buttons or type "help" for assistance.',
        [
          { id: 'help', title: 'Help' },
          { id: 'main_menu', title: 'Main Menu' }
        ]
      );
  }
}

// Handle list selections
async function handleListSelection(listId: string, from: string, user: any, roleData: any, session: any): Promise<void> {
  const conversationState = session.conversationState || {};
  // Handle container selection for service request (real client flow)
  if (listId.startsWith('select_container_')) {
    const containerId = listId.replace('select_container_', '');
    await handleContainerSelection(containerId, from, user, session);
    return;
  }

  // Handle container selection for status check (real client flow)
  if (listId.startsWith('status_container_')) {
    const containerId = listId.replace('status_container_', '');
    const { storage } = await import('../storage');
    await showContainerStatus(from, containerId, storage);
    return;
  }

  // Technician service selection via list (skip SR-MOCK selections here; handled below)
  if (user.role === 'technician' && listId.startsWith('select_service_') && !listId.includes('SR-MOCK-')) {
    const { storage } = await import('../storage');
    const serviceId = listId.replace('select_service_', '');

    await storage.updateWhatsappSession(session.id, {
      conversationState: {
        ...conversationState,
        currentServiceId: serviceId,
        step: 'service_selected'
      }
    });

    // Show service details and start/end options
    const service = await storage.getServiceRequest(serviceId);
    if (service) {
      const container = await storage.getContainer(service.containerId);
      const message = `🔧 *Service Details*

📋 Request: ${service.requestNumber}
📦 Container: ${container?.containerCode || 'Unknown'}
📍 Location: ${(container as any)?.currentLocation?.address || 'Unknown'}
🔧 Issue: ${service.issueDescription}
⏰ Scheduled: ${service.scheduledDate ? new Date(service.scheduledDate).toLocaleDateString() : 'Not scheduled'}
📊 Status: ${service.status.toUpperCase()}

What would you like to do?`;

      await sendInteractiveButtons(
        from,
        message,
        [
          { id: 'start_service', title: '🔧 Start Service' },
          { id: 'end_service', title: '✅ End Service' },
          { id: 'back', title: '⬅️ Back' }
        ]
      );
    } else {
      await sendTextMessage(from, '❌ Service not found. Please try again.');
    }
    return;
  }

  // Handle service request container selection (client flow)
  if (conversationState.flow === 'service_request' && conversationState.step === 'awaiting_container_selection') {
    await serviceRequestViaWhatsApp.handleContainerListSelection(listId, from, user, session);
    return;
  }

  // Technician: handle mock service selection IDs
  if ((user.role === 'technician' || (session.conversationState as any)?.testingRole === 'technician') && listId.startsWith('select_service_')) {
    const { storage } = await import('../storage');
    const serviceId = listId.replace('select_service_', '');

    // For mock services, create real service requests in the database
    if (serviceId.startsWith('SR-MOCK-')) {
      const isTestNumber = typeof from === 'string' && isRoleTestNumber(from);
      if (isTestNumber) {
        const mockData = {
          'SR-MOCK-001': { issue: 'Temperature sensor showing anomalies in refrigeration unit', container: 'CNT-1001' },
          'SR-MOCK-002': { issue: 'Door status indicator not responding correctly', container: 'CNT-1002' },
          'SR-MOCK-003': { issue: 'Intermittent power supply affecting container operations', container: 'CNT-1003' }
        }[serviceId];

        if (mockData) {
          // Get or create test customer for mock services
          let customer = await storage.getCustomerByUserId(user.id);
          if (!customer) {
            customer = await storage.createCustomer({
              userId: user.id,
              companyName: 'Test Company',
              contactPerson: 'Test Contact',
              email: 'test@example.com',
              phone: from.replace(/\D/g, ''),
              whatsappNumber: from.replace(/\D/g, ''),
              customerTier: 'standard',
              paymentTerms: 'net30',
              billingAddress: 'Test Address',
              status: 'active'
            });
          }

          // Create or get test container
          let container = await storage.getContainerByCode(mockData.container);
          if (!container) {
            container = await storage.createContainer({
              containerCode: mockData.container,
              type: 'refrigerated',
              status: 'active',
              hasIot: true,
              currentCustomerId: customer.id,
              currentLocation: { lat: 28.6139, lng: 77.2090, address: 'Test Location' }
            });
          }

          // Create the mock service request
          const serviceRequest = await storage.createServiceRequest({
            requestNumber: serviceId,
            containerId: container.id,
            customerId: customer.id,
            issueDescription: mockData.issue,
            priority: 'normal',
            status: 'scheduled',
            assignedTechnicianId: user.id, // Assign to test technician
            createdBy: user.id,
            scheduledDate: new Date(),
            scheduledTimeWindow: '10:00-12:00'
          });

          console.log('🧪 Created mock service request:', serviceId);
        }
      }
    }

    await storage.updateWhatsappSession(session.id, {
      conversationState: { ...(session.conversationState || {}), currentServiceId: serviceId, step: 'service_selected' }
    });

    await sendInteractiveButtons(
      from,
      'Service selected. What would you like to do?',
      [
        { id: 'start_service', title: '🔧 Start Service' },
        { id: 'upload_photos', title: '📸 Upload Docs' },
        { id: 'complete_service', title: '✅ Complete' },
        { id: 'back', title: '⬅️ Back' }
      ]
    );
    return;
  }

  await sendTextMessage(from, `Selected option: ${listId}`);
}

// Handle media messages (photos, videos, documents) with role-based handling
async function handleMediaMessageLegacy(message: any, user: any, roleData: any, session: any): Promise<void> {
  const from = message.from;

  const { storage } = await import('../storage');

  // WhatsApp media payload structure varies by type
  const mediaType = message.type; // 'image' | 'video' | 'document'
  const media = (message as any)[mediaType];
  const mediaId = media?.id || media?.media_id;
  const caption = media?.caption || '';

  // Handle CLIENT photo uploads during real service request flow
  if (user.role === 'client' && session.conversationState?.flow === 'real_service_request') {
    if (session.conversationState?.step === 'awaiting_photos' && mediaId) {
      await handlePhotoUpload(mediaId, from, user, session);
      return;
    }
    
    // Handle video uploads
    if (session.conversationState?.step === 'awaiting_videos' && message.type === 'video') {
      const videoId = message.video?.id;
      if (videoId) {
        await handleVideoUpload(videoId, from, user, session);
        return;
      }
    }
  }
  // NEW: Handle technician completion flow photo uploads
  if (user.role === 'technician' && session.conversationState?.completingServiceId) {
    const completionStep = session.conversationState?.completionStep;
    
    if (completionStep === 'awaiting_before_photos' || completionStep === 'awaiting_after_photos') {
      await handlePhotoUploadStep(from, user, mediaId, session, storage);
      return;
    }
    
    if (completionStep === 'awaiting_signature') {
      await handleSignatureUpload(from, user, mediaId, session, storage);
      return;
    }
    
    if (completionStep === 'awaiting_invoice') {
      await handleInvoiceUpload(from, user, mediaId, session, storage);
      return;
    }
  }
<<<<<<< HEAD
=======

>>>>>>> f733f4bb
  // If technician is in a specific upload step, attach to current service
  if (user.role === 'technician' && session.conversationState?.currentServiceId) {
    const step = session.conversationState?.step;
    const serviceId = session.conversationState.currentServiceId as string;

    // For MVP, we store the WhatsApp media ID strings in beforePhotos/afterPhotos arrays
    // A separate job or admin can exchange IDs for CDN links if needed.
    const service = await storage.getServiceRequest(serviceId);
    if (!service) {
      await sendTextMessage(from, '❌ Service not found. Please select the service again.');
      return;
    }

    const beforePhotos = Array.isArray(service.beforePhotos) ? service.beforePhotos.slice() : [];
    const afterPhotos = Array.isArray(service.afterPhotos) ? service.afterPhotos.slice() : [];
    const locationProofPhotos = Array.isArray(service.locationProofPhotos) ? service.locationProofPhotos.slice() : [];

    // Handle location proof photos for technicians starting service
    if (step === 'awaiting_location_proof') {
      if (mediaId) locationProofPhotos.push(`wa:${mediaId}`);
      await storage.updateServiceRequest(serviceId, { locationProofPhotos });
      await sendTextMessage(from, '✅ Location proof photo saved. You can now start the service.');
      
      // Show service start options
      const container = await storage.getContainer(service.containerId);
      const message = `🔧 *Service Details*
      
📋 Request: ${service.requestNumber}
📦 Container: ${container?.containerCode || 'Unknown'}
📍 Location: ${(container as any)?.currentLocation?.address || 'Unknown'}
🔧 Issue: ${service.issueDescription}
⏰ Scheduled: ${service.scheduledDate ? new Date(service.scheduledDate).toLocaleDateString() : 'Not scheduled'}
📊 Status: ${service.status.toUpperCase()}

Ready to start service?`;

      await sendInteractiveButtons(
        from,
        message,
        [
          { id: 'start_service', title: '🔧 Start Service' },
          { id: 'back', title: '⬅️ Back' }
        ]
      );
      
      // Update session state
      await storage.updateWhatsappSession(session.id, {
        conversationState: { ...session.conversationState, step: 'service_started' }
      });
      return;
    }

    if (step === 'awaiting_before_photos') {
      if (mediaId) beforePhotos.push(`wa:${mediaId}`);
      await storage.updateServiceRequest(serviceId, { beforePhotos });
      await sendTextMessage(from, '✅ Before photo saved. Send more or choose "Upload Docs" to continue.');
      return;
    }

    if (step === 'awaiting_after_photos') {
      if (mediaId) afterPhotos.push(`wa:${mediaId}`);
      await storage.updateServiceRequest(serviceId, { afterPhotos });
      await sendTextMessage(from, '✅ After photo saved. Send more or choose "Complete" to finalize.');
      return;
    }

    if (step === 'awaiting_report') {
      // Save report as a text note containing media reference; UI can render link via proxy
      const existing = typeof service.resolutionNotes === 'string' ? service.resolutionNotes : '';
      const reportNote = `${existing}\nReport: ${mediaType.toUpperCase()} wa:${mediaId} ${caption}`.trim();
      await storage.updateServiceRequest(serviceId, { resolutionNotes: reportNote });
      await sendTextMessage(from, '✅ Report received. You can now complete the service.');
      return;
    }
  }

  // Default acknowledgements
  if (user.role === 'client') {
    await sendTextMessage(from, '📷 Media received! Mention the request number to attach it to a service.');
  } else if (user.role === 'technician') {
    await sendTextMessage(from, '📷 Media received! Use the buttons to attach to a selected service.');
  } else {
    await sendTextMessage(from, '📎 Media received.');
  }
}

// Complete Service Request Flow via WhatsApp (PRD Section 4.4.1)
export class ServiceRequestViaWhatsApp {
  private storage: any;

  constructor() {
    this.initializeStorage();
  }

  private async initializeStorage() {
    const { storage } = await import('../storage');
    this.storage = storage;
  }

  // Handle service request priority selection (PRD 4.4.1.3)
  async handlePrioritySelection(buttonId: string, from: string, user: any, session: any): Promise<void> {
    const conversationState = session.conversationState || {};
    const cleanPhone = from.startsWith('+') ? from.slice(1) : from;

    try {
      // Map button IDs to priorities
      const priorityMap: Record<string, string> = {
        'priority_urgent': 'urgent',
        'priority_high': 'high',
        'priority_normal': 'normal',
        'priority_low': 'low'
      };

      const priority = priorityMap[buttonId];
      if (!priority) {
        await sendTextMessage(from, 'Invalid priority selection. Please try again.');
        return;
      }

      // Create service request
      const serviceRequest = await this.storage.createServiceRequest({
        requestNumber: `SR-${Date.now()}`,
        containerId: conversationState.selectedContainerId,
        customerId: user.id,
        issueDescription: conversationState.issueDescription,
        priority: priority,
        status: 'pending',
        createdBy: user.id,
        createdAt: new Date(),
      });

      // Send confirmation with next steps
      const message = `✅ *Service Request Created!*

📋 Request #${serviceRequest.requestNumber}
🔥 Priority: ${priority.toUpperCase()}
🔧 Issue: ${conversationState.issueDescription}
📦 Container: ${conversationState.containerInfo.containerCode}

Our team will review and assign a technician. You'll receive updates via WhatsApp.

What would you like to do next?`;

      await sendInteractiveButtons(
        from,
        message,
        [
          { id: 'track_request', title: 'Track Request' },
          { id: 'new_request', title: 'New Request' },
          { id: 'help', title: 'Get Help' }
        ]
      );

      // Clear conversation state
      await this.storage.updateWhatsappSession(session.id, {
        conversationState: {},
      });

      // Log the service request creation
      await this.storage.createAuditLog({
        userId: user.id,
        action: 'service_request_created_via_whatsapp',
        entityType: 'service_request',
        entityId: serviceRequest.id,
        source: 'whatsapp',
        timestamp: new Date(),
      });

    } catch (error) {
      console.error('Error creating service request:', error);
      await sendTextMessage(from, '❌ Error creating service request. Please try again or contact support.');
    }
  }

  // Initiate service request flow for clients
  async initiateServiceRequestFlow(from: string, user: any, session: any): Promise<void> {
    // Update conversation state
    await this.storage.updateWhatsappSession(session.id, {
      conversationState: {
        step: 'awaiting_container_selection',
        userId: user.id,
        flow: 'service_request'
      },
    });

    const customer = await this.storage.getCustomerByUserId(user.id);
    if (customer) {
      const containers = await this.storage.getContainersByCustomer(customer.id);
      const activeContainers = containers.filter((c: any) => c.status === 'active');

      if (activeContainers.length === 0) {
        await sendTextMessage(from, '❌ No active containers found. Please contact support to activate containers.');
        return;
      }

      if (activeContainers.length === 1) {
        // Single container - skip selection and go to issue description
        await this.handleContainerSelection(activeContainers[0].id, from, user, session);
      } else {
        // Multiple containers - show selection
        const containerOptions = activeContainers.map((container: any) => ({
          id: container.id,
          title: `${container.containerCode} - ${container.type}`,
          description: `Status: ${container.status} | Location: ${container.currentLocation?.address || 'Unknown'}`,
        }));

        await sendInteractiveList(
          from,
          '🔧 *Service Request*\n\nWhich container needs service?',
          'Select Container',
          [{ title: 'Containers', rows: containerOptions }]
        );
      }
    }
  }

  // Handle container selection
  async handleContainerSelection(containerId: string, from: string, user: any, session: any): Promise<void> {
    const container = await this.storage.getContainer(containerId);
    if (!container) {
      await sendTextMessage(from, '❌ Container not found. Please try again.');
      return;
    }

    // Update conversation state
    await this.storage.updateWhatsappSession(session.id, {
      conversationState: {
        step: 'awaiting_issue_description',
        userId: user.id,
        flow: 'service_request',
        selectedContainerId: containerId,
        containerInfo: container
      },
    });

    // Send issue description prompt
    const message = `📦 *Container Selected: ${container.containerCode}*\n\n🔧 Please describe the issue you\'re experiencing:\n\n• What seems to be the problem?\n• When did it start?\n• Any error messages or unusual behavior?\n\nType your description or use voice note.`;

    await sendTextMessage(from, message);
  }

  // Handle issue description text input
  async handleIssueDescription(description: string, from: string, user: any, session: any): Promise<void> {
    const conversationState = session.conversationState || {};

    if (conversationState.step !== 'awaiting_issue_description') {
      await sendTextMessage(from, '❌ Invalid step. Please start a new service request.');
      return;
    }

    // Update conversation state
    await this.storage.updateWhatsappSession(session.id, {
      conversationState: {
        step: 'awaiting_priority_selection',
        userId: user.id,
        flow: 'service_request',
        selectedContainerId: conversationState.selectedContainerId,
        issueDescription: description,
        containerInfo: conversationState.containerInfo
      },
    });

    // Send priority selection
    const message = `📋 *Issue Description Received*\n\n"${description}"\n\n🔥 Select service priority:`;

    await sendInteractiveButtons(
      from,
      message,
      [
        { id: 'priority_urgent', title: '🚨 Urgent (Critical)' },
        { id: 'priority_high', title: '⚠️ High (24h)' },
        { id: 'priority_normal', title: '📅 Normal (72h)' },
        { id: 'priority_low', title: '⏰ Low (Scheduled)' }
      ]
    );
  }

  // Handle priority selection (by priority id) and create service request
  async handlePrioritySelectionById(priority: string, from: string, user: any, session: any): Promise<void> {
    const conversationState = session.conversationState || {};

    if (conversationState.step !== 'awaiting_priority_selection') {
      await sendTextMessage(from, '❌ Invalid step. Please start a new service request.');
      return;
    }

    try {
      // Create service request
      const serviceRequest = await this.storage.createServiceRequest({
        requestNumber: `SR-${Date.now()}`,
        containerId: conversationState.selectedContainerId,
        customerId: user.id,
        issueDescription: conversationState.issueDescription,
        priority: priority.replace('priority_', ''),
        status: 'pending',
        createdBy: user.id,
        createdAt: new Date(),
      });

      // Send confirmation message
      const message = `✅ *Service Request Created!*\n\n📋 Request #${serviceRequest.requestNumber}\n🔧 Issue: ${conversationState.issueDescription}\n🔥 Priority: ${priority.replace('priority_', '').toUpperCase()}\n📦 Container: ${conversationState.containerInfo.containerCode}\n\nOur team will review and schedule this service. You\'ll receive updates via WhatsApp.`;

      await sendTextMessage(from, message);

      // Clear conversation state
      await this.storage.updateWhatsappSession(session.id, {
        conversationState: {},
      });

      // Log the service request creation
      await this.storage.createAuditLog({
        userId: user.id,
        action: 'service_request_created_via_whatsapp',
        entityType: 'service_request',
        entityId: serviceRequest.id,
        source: 'whatsapp',
        timestamp: new Date(),
      });

  } catch (error) {
      console.error('Error creating service request:', error);
      await sendTextMessage(from, '❌ Error creating service request. Please try again or contact support.');
    }
  }

  // Handle container selection from list
  async handleContainerListSelection(containerId: string, from: string, user: any, session: any): Promise<void> {
    await this.handleContainerSelection(containerId, from, user, session);
  }

  // Handle all service request flow steps
  async handleServiceRequestFlow(message: any, user: any, session: any): Promise<void> {
    const conversationState = session.conversationState || {};
    const text = message.text?.body?.trim();

    switch (conversationState.step) {
      case 'awaiting_container_selection':
        // This shouldn't happen as container selection is handled via interactive messages
        break;

      case 'awaiting_issue_description':
        await this.handleIssueDescription(text, message.from, user, session);
        break;

      case 'awaiting_priority_selection':
        // Priority is handled via button clicks, not text
        await sendTextMessage(message.from, 'Please use the priority buttons to continue.');
        break;

      default:
        await sendTextMessage(message.from, 'Service request flow not active. Type "service" to start a new request.');
    }
  }
}

// Global instance for easy access
export const serviceRequestViaWhatsApp = new ServiceRequestViaWhatsApp();

// Legacy function (kept for backward compatibility)
async function initiateServiceRequestFlow(from: string, user: any, session: any): Promise<void> {
  await serviceRequestViaWhatsApp.initiateServiceRequestFlow(from, user, session);
}

// Additional technician workflow functions for complete PRD compliance
async function startNextService(from: string, user: any, conversationState: any): Promise<void> {
  const { storage } = await import('../storage');

  const nextService = await storage.getNextScheduledService(user.id);
  if (nextService) {
    const serviceReq = nextService.serviceRequestId ? await storage.getServiceRequest(nextService.serviceRequestId) : undefined;
    const container = serviceReq?.containerId ? await storage.getContainer(serviceReq.containerId) : undefined;
    const message = `🔄 *Next Service*

📦 Container: ${container?.containerCode || 'TBD'}
📍 Location: ${typeof container?.currentLocation === 'object' && container?.currentLocation && (container as any).currentLocation.address ? (container as any).currentLocation.address : 'Unknown'}
🔧 Issue: ${serviceReq?.issueDescription || 'TBD'}

Ready to proceed?`;

    await sendInteractiveButtons(
      from,
      message,
      [
        { id: 'start_travel_next', title: 'Start Travel' },
        { id: 'reschedule_service', title: 'Reschedule' },
        { id: 'skip_service', title: 'Skip Service' }
      ]
    );
  } else {
    await sendTextMessage(from, '✅ All services completed for today!');
  }
}

async function rescheduleService(from: string, user: any, conversationState: any): Promise<void> {
  await sendTextMessage(from, '📅 *Service Rescheduled*\n\nPlease contact your coordinator to reschedule this service.');
}

async function skipService(from: string, user: any, conversationState: any): Promise<void> {
  await sendTextMessage(from, '⏭️ *Service Skipped*\n\nService has been marked as skipped. Coordinator will follow up.');
}

async function submitTimesheet(from: string, user: any, conversationState: any): Promise<void> {
  const message = `📊 *Daily Timesheet*

Please submit your completed timesheet:

• Total services: [Count]
• Total travel time: [Time]
• Total work time: [Time]

Upload your timesheet or contact your supervisor.`;

  await sendInteractiveButtons(
    from,
    message,
    [
      { id: 'upload_timesheet', title: 'Upload Timesheet' },
      { id: 'contact_supervisor', title: 'Contact Supervisor' }
    ]
  );
}

async function reportEndOfDayIssues(from: string, user: any, conversationState: any): Promise<void> {
  await sendTextMessage(from, '📝 *End of Day Report*\n\nPlease report any issues or concerns from today\'s services.');
}

async function endDay(from: string, user: any, conversationState: any): Promise<void> {
  const message = `🏁 *Day Complete!*

✅ All services completed
📋 Timesheet submitted
🔧 Equipment checked

Great job today! See you tomorrow.`;

  await sendTextMessage(from, message);
}

// Handle service request text input
async function handleServiceRequestText(text: string, from: string, user: any, session: any): Promise<void> {
  // This would handle text-based service requests
  await sendTextMessage(from, 'Please use the interactive buttons for service requests.');
}

// Approve service request
async function approveServiceRequest(serviceRequestId: string, from: string, user: any): Promise<void> {
  const { storage } = await import('../storage');

  const serviceRequest = await storage.getServiceRequest(serviceRequestId);
  if (serviceRequest && serviceRequest.customerId === user.id) {
    await storage.updateServiceRequest(serviceRequestId, { status: 'approved' });
    await sendInteractiveButtons(
      from,
      '✅ *Service Request Approved!*\n\nOur team will schedule this service shortly. You\'ll receive updates via WhatsApp.',
      [
        { id: 'track_request', title: 'Track Request' },
        { id: 'new_request', title: 'New Request' }
      ]
    );
  } else {
    await sendTextMessage(from, '❌ Service request not found or not authorized.');
  }
}

// Schedule service later
async function scheduleServiceLater(serviceRequestId: string, from: string, user: any): Promise<void> {
  const { storage } = await import('../storage');

  const serviceRequest = await storage.getServiceRequest(serviceRequestId);
  if (serviceRequest && serviceRequest.customerId === user.id) {
    await storage.updateServiceRequest(serviceRequestId, { status: 'pending' });
    await sendInteractiveButtons(
      from,
      '⏰ *Service Request Noted*\n\nWe\'ll schedule this service when convenient for you. Our team will be in touch.',
      [
        { id: 'track_request', title: 'Track Request' },
        { id: 'new_request', title: 'New Request' }
      ]
    );
  } else {
    await sendTextMessage(from, '❌ Service request not found or not authorized.');
  }
}

// Submit feedback
async function submitFeedback(feedbackRequestId: string, userId: string, rating: number, from: string): Promise<void> {
  const { storage } = await import('../storage');

  const feedback = await storage.getFeedback(feedbackRequestId);
  if (feedback && feedback.customerId === userId) {
    await storage.updateFeedback(feedbackRequestId, {
      rating,
      submittedAt: new Date(),
    });

    const messages = {
      5: '🌟 Thank you for the excellent rating! We appreciate your feedback.',
      4: '⭐ Thank you for the positive feedback! We\'ll keep up the good work.',
      3: '👍 Thanks for your feedback! We\'ll work on improving.',
      2: '😔 Sorry to hear that. We\'ll reach out to make things right.',
      1: '😞 We\'re sorry for the poor experience. Our team will contact you immediately.',
    };

    await sendTextMessage(from, messages[rating as keyof typeof messages] || 'Thank you for your feedback!');
  }
}

// Enhanced Technician Workflow Functions (PRD Section 4.6.2)
export async function initiateTechnicianWorkflow(technician: any, scheduledServices: any[]): Promise<any> {
  const { storage } = await import('../storage');

  // Send schedule with interactive buttons
  const message = await formatTechnicianScheduleMessage(scheduledServices);

  return await sendInteractiveButtons(
    technician.phoneNumber,
    message,
    [
      { id: 'acknowledge_schedule', title: 'Acknowledge Schedule' },
      { id: 'view_details', title: 'View Details' },
      { id: 'report_issue', title: 'Report Issue' }
    ]
  );
}

export async function handleTechnicianAcknowledge(technicianId: string, from: string): Promise<void> {
  const { storage } = await import('../storage');

  // Update technician status and acknowledge schedule
  await storage.updateTechnician(technicianId, { status: 'available' });

  // Send confirmation and next steps
  await sendTextMessage(from, '✅ Schedule acknowledged successfully!\n\nYour schedule is confirmed. You\'ll receive travel notifications when it\'s time to start.');

  // Log the acknowledgment
  await storage.createAuditLog({
    userId: technicianId,
    action: 'schedule_acknowledged',
    entityType: 'scheduled_service',
    source: 'whatsapp',
    timestamp: new Date(),
  });
}

export async function handleTechnicianStartTravel(technicianId: string, serviceId: string, from: string): Promise<void> {
  const { storage } = await import('../storage');

  // Update service status to in progress (travel)
  await storage.updateScheduledService(serviceId, {
    status: 'in_progress',
    actualStartTime: new Date(),
  });

  // Send next service details
  const nextService = await storage.getNextScheduledService(technicianId);
  if (nextService) {
    const serviceReq = nextService.serviceRequestId ? await storage.getServiceRequest(nextService.serviceRequestId) : undefined;
    const container = serviceReq?.containerId ? await storage.getContainer(serviceReq.containerId) : undefined;
    const message = `🚗 Travel started to:\n\n📍 ${typeof container?.currentLocation === 'object' && container?.currentLocation && (container as any).currentLocation.address ? (container as any).currentLocation.address : 'Location'}\n🔧 Container: ${container?.containerCode || 'TBD'}\n📋 Issue: ${serviceReq?.issueDescription || 'TBD'}\n\n⏱️ ETA: ${calculateETA(nextService)}`;

    await sendInteractiveButtons(
      from,
      message,
      [
        { id: 'arrived_at_location', title: 'Arrived at Location' },
        { id: 'call_customer', title: 'Call Customer' },
        { id: 'need_directions', title: 'Need Directions' }
      ]
    );
  } else {
    await sendTextMessage(from, '🚗 Travel started. Safe journey to the first service location!');
  }
}

export async function handleTechnicianArrival(technicianId: string, serviceId: string, from: string): Promise<void> {
  const { storage } = await import('../storage');

  // Update service status and arrival time
  await storage.updateScheduledService(serviceId, {
    status: 'in_progress',
    actualStartTime: new Date(),
  });

  // Send service start prompt
  const service = await storage.getScheduledService(serviceId);
  if (service) {
    const serviceReq = service.serviceRequestId ? await storage.getServiceRequest(service.serviceRequestId) : undefined;
    const container = serviceReq?.containerId ? await storage.getContainer(serviceReq.containerId) : undefined;
    const message = `📍 *Arrival Confirmed*\n\n🔧 Service: ${serviceReq?.issueDescription || 'TBD'}\n📦 Container: ${container?.containerCode || 'TBD'}\n⚙️ Required Parts: ${serviceReq?.requiredParts?.join(', ') || 'None'}\n\nReady to start service?`;

    await sendInteractiveButtons(
      from,
      message,
      [
        { id: 'start_service_work', title: 'Start Service' },
        { id: 'missing_parts', title: 'Missing Parts' },
        { id: 'need_help', title: 'Need Help' },
        { id: 'customer_not_ready', title: 'Customer Not Ready' }
      ]
    );
  }
}

export async function handleTechnicianStartService(technicianId: string, serviceId: string, from: string): Promise<void> {
  const { storage } = await import('../storage');

  // Update service request status
  await storage.updateServiceRequest(serviceId, {
    status: 'in_progress',
    actualStartTime: new Date(),
  });

  // Send service completion checklist
  const message = `🔧 *Service Started*\n\n✅ Parts verified\n📋 Complete the service and upload documentation:\n\n• Before photos\n• Repair process\n• After photos\n• Used parts confirmation\n• Customer signature`;

  await sendInteractiveButtons(
    from,
    message,
    [
      { id: 'upload_before_photos', title: 'Upload Before Photos' },
      { id: 'complete_service', title: 'Complete Service' },
      { id: 'need_assistance', title: 'Need Assistance' }
    ]
  );
}

export async function handleTechnicianCompleteService(technicianId: string, serviceId: string, from: string): Promise<void> {
  const { storage } = await import('../storage');

  // Update service request status to completed
  await storage.updateServiceRequest(serviceId, {
    status: 'completed',
    actualEndTime: new Date(),
  });

  // Calculate and log service duration
  const service = await storage.getServiceRequest(serviceId);
  if (service) {
    // Guard against null actualStartTime
    const startMs = service.actualStartTime
      ? new Date(service.actualStartTime).getTime()
      : Date.now();
    const duration = Math.max(0, Math.round((Date.now() - startMs) / (1000 * 60)));
    await storage.updateServiceRequest(serviceId, { serviceDuration: duration });

    // Send completion confirmation and next steps
    const message = `✅ *Service Completed Successfully!*\n\n⏱️ Duration: ${duration} minutes\n📋 Service documented and saved\n\nNext service will be prompted automatically.`;

    await sendTextMessage(from, message);

    // Check for next service
    const nextService = await storage.getNextScheduledService(technicianId);
    if (nextService) {
      setTimeout(async () => {
        await sendNextServicePrompt(technicianId, from);
      }, 2000);
    } else {
      await sendEndOfDayPrompt(from);
    }
  }
}

export async function handleTechnicianMissingParts(technicianId: string, serviceId: string, from: string): Promise<void> {
  const { storage } = await import('../storage');

  // Report missing parts and update service status
  await storage.updateServiceRequest(serviceId, {
    status: 'pending',
    resolutionNotes: 'Missing required parts - awaiting procurement',
  });

  await sendTextMessage(from, '⚠️ *Missing Parts Reported*\n\nSupport team has been notified. You\'ll be updated when parts are available.');

  // Notify admin/coordinator
  const admins = await storage.getUsersByRole('admin');
  for (const admin of admins) {
    await sendTextMessage(
      admin.phoneNumber,
      `🚨 *Parts Alert*\n\nTechnician ${technicianId} reported missing parts for Service Request ${serviceId}.\n\nPlease arrange procurement immediately.`
    );
  }
}

export async function handleTechnicianNeedHelp(technicianId: string, serviceId: string, from: string): Promise<void> {
  const { storage } = await import('../storage');

  await sendTextMessage(from, '🆘 *Help Request Sent*\n\nSupport team has been notified and will contact you shortly.');

  // Notify admin/coordinator
  const coordinators = await storage.getUsersByRole('coordinator');
  for (const coordinator of coordinators) {
    await sendTextMessage(
      coordinator.phoneNumber,
      `🆘 *Technician Needs Help*\n\nTechnician ${technicianId} needs assistance with Service Request ${serviceId}.\n\nPlease contact them immediately.`
    );
  }
}

// Helper functions for technician workflow
async function formatTechnicianScheduleMessage(scheduledServices: any[]): Promise<string> {
  if (scheduledServices.length === 0) {
    return '📋 *No Services Scheduled*\n\nYou have no services scheduled for today. Enjoy your day off!';
  }

  let message = `📋 *Today's Schedule (${new Date().toLocaleDateString()})*\n\nTotal Services: ${scheduledServices.length}\n\n`;

  for (let i = 0; i < scheduledServices.length; i++) {
    const service = scheduledServices[i];
    message += `${i + 1}️⃣ *${service.estimatedStartTime?.toLocaleTimeString([], { hour: '2-digit', minute: '2-digit' }) || 'TBD'}*\n`;
    message += `   📦 Container: ${service.container?.containerCode || service.container?.containerId}\n`;
    message += `   📍 Location: ${service.container?.currentLocation?.address || 'Unknown'}\n`;
    message += `   🔧 Issue: ${service.serviceRequest?.issueDescription}\n`;
    if (service.serviceRequest?.requiredParts?.length > 0) {
      message += `   ⚙️ Parts: ${service.serviceRequest.requiredParts.join(', ')}\n`;
    }
    message += '\n';
  }

  message += '🗺️ Route Map: [View Route]\n\n';
  return message;
}

async function sendNextServicePrompt(technicianId: string, from: string): Promise<void> {
  const { storage } = await import('../storage');

  const nextService = await storage.getNextScheduledService(technicianId);
  if (nextService) {
    const serviceReq = nextService.serviceRequestId ? await storage.getServiceRequest(nextService.serviceRequestId) : undefined;
    const container = serviceReq?.containerId ? await storage.getContainer(serviceReq.containerId) : undefined;
    const message = `🔄 *Next Service*\n\n📦 Container: ${container?.containerCode || 'TBD'}\n📍 Location: ${typeof container?.currentLocation === 'object' && container?.currentLocation && (container as any).currentLocation.address ? (container as any).currentLocation.address : 'Unknown'}\n🔧 Issue: ${serviceReq?.issueDescription || 'TBD'}\n\nReady to proceed?`;

    await sendInteractiveButtons(
      from,
      message,
      [
        { id: 'start_travel_next', title: 'Start Travel' },
        { id: 'reschedule_service', title: 'Reschedule' },
        { id: 'skip_service', title: 'Skip Service' }
      ]
    );
  }
}

async function sendEndOfDayPrompt(from: string): Promise<void> {
  const message = `🏁 *End of Day*\n\n✅ All services completed!\n\n📊 Please submit your timesheet:\n• Total services: [Count]\n• Total travel time: [Time]\n• Total work time: [Time]\n\nGreat job today!`;

  await sendInteractiveButtons(
    from,
    message,
    [
      { id: 'submit_timesheet', title: 'Submit Timesheet' },
      { id: 'report_issues', title: 'Report Issues' },
      { id: 'end_day', title: 'End Day' }
    ]
  );
}

function calculateETA(service: any): string {
  // Simple ETA calculation - in production, use Google Maps Distance Matrix API
  return '30 minutes';
}

// Technician workflow functions (legacy - kept for backward compatibility)
async function acknowledgeSchedule(from: string, user: any, conversationState: any): Promise<void> {
  await handleTechnicianAcknowledge(user.id, from);
}

async function startTravel(from: string, user: any, conversationState: any): Promise<void> {
  const serviceId = conversationState?.currentServiceId;
  if (serviceId) {
    await handleTechnicianStartTravel(user.id, serviceId, from);
  } else {
    await sendTextMessage(from, '❌ No active service found. Please contact support.');
  }
}

async function confirmArrival(from: string, user: any, conversationState: any): Promise<void> {
  const serviceId = conversationState?.currentServiceId;
  if (serviceId) {
    await handleTechnicianArrival(user.id, serviceId, from);
  } else {
    await sendTextMessage(from, '❌ No active service found. Please contact support.');
  }
}

async function startService(from: string, user: any, conversationState: any): Promise<void> {
  const serviceId = conversationState?.currentServiceId;
  if (serviceId) {
    await handleTechnicianStartService(user.id, serviceId, from);
  } else {
    await sendTextMessage(from, '❌ No active service found. Please contact support.');
  }
}

async function completeService(from: string, user: any, conversationState: any): Promise<void> {
  const serviceId = conversationState?.currentServiceId;
  if (serviceId) {
    await handleTechnicianCompleteService(user.id, serviceId, from);
  } else {
    await sendTextMessage(from, '❌ No active service found. Please contact support.');
  }
}

async function requestPhotoUpload(from: string, user: any, conversationState: any): Promise<void> {
  await sendTextMessage(from, '📸 Please upload before and after photos to complete the service documentation.');
}

async function reportMissingParts(from: string, user: any, conversationState: any): Promise<void> {
  const serviceId = conversationState?.currentServiceId;
  if (serviceId) {
    await handleTechnicianMissingParts(user.id, serviceId, from);
  } else {
    await sendTextMessage(from, '❌ No active service found. Please contact support.');
  }
}

async function requestHelp(from: string, user: any, conversationState: any): Promise<void> {
  const serviceId = conversationState?.currentServiceId;
  if (serviceId) {
    await handleTechnicianNeedHelp(user.id, serviceId, from);
  } else {
    await sendTextMessage(from, '❌ No active service found. Please contact support.');
  }
}

// Automated Customer Communication Flows (PRD Section 4.8)
export class CustomerCommunicationService {
  private storage: any;

  constructor() {
    this.initializeStorage();
  }

  private async initializeStorage() {
    const { storage } = await import('../storage');
    this.storage = storage;
  }

  // Send alert notification to customer (PRD 4.2.2)
  async sendAlertNotification(alertId: string, customerId: string): Promise<void> {
    let templateName: string;
    let parameters: string[];

    const alert = await this.storage.getAlert(alertId);
    const container = await this.storage.getContainer(alert.containerId);
    const customer = await this.storage.getCustomer(customerId);

    if (!alert || !container || !customer) {
      console.error(`Missing data for alert notification: alert=${!!alert}, container=${!!container}, customer=${!!customer}`);
      return;
    }

    const customerUser = await this.storage.getUser(customer.userId);
    if (!customerUser) {
      console.error(`Customer user not found for customer ${customerId}`);
      return;
    }

    // Check if customer has WhatsApp enabled
    if (!customer.whatsappNumber) {
      console.error(`Customer ${customerId} does not have WhatsApp number configured`);
      return;
    }

    try {
      if (['critical', 'high'].includes(alert.severity)) {
        templateName = alert.severity === 'critical' ? 'CRITICAL_ALERT' : 'HIGH_ALERT';
        parameters = [
          container.containerCode,
          alert.title,
          container.currentLocation?.address || 'Unknown Location',
          alert.id.substring(0, 8) // Short alert ID
        ];
      } else {
        // For other severities, send a text message
        const textMessage = `⚠️ ${alert.severity.toUpperCase()} ALERT\n\nContainer: ${container.containerCode}\nIssue: ${alert.title}\nLocation: ${container.currentLocation?.address || 'Unknown'}\n\nPlease check your dashboard for details.`;

        try {
          await sendTemplateMessage(
            customer.whatsappNumber,
            'HIGH_ALERT',
            'en',
            [
            container.containerCode,
            alert.title,
            container.currentLocation?.address || 'Unknown Location',
            alert.id.substring(0, 8)
            ]
          );
        } catch (templateError) {
          console.error('Template message failed, sending text message instead');
          await sendTextMessage(customer.whatsappNumber, textMessage);
        }
        return;
      }

      await sendTemplateMessage(customer.whatsappNumber, templateName, 'en', parameters);

      // Log the communication
      await this.storage.createWhatsappMessage({
        recipientType: 'customer',
        recipientId: customerUser.id,
        phoneNumber: customer.whatsappNumber,
        messageType: 'template',
        templateName,
        messageContent: { alert, container, parameters },
        whatsappMessageId: `alert_${alertId}_${Date.now()}`,
        status: 'sent',
        relatedEntityType: 'alert',
        relatedEntityId: alertId,
        sentAt: new Date(),
      });

      console.log(`✅ WhatsApp alert notification sent successfully for alert ${alertId}`);
    } catch (templateError) {
      console.error('Template message failed, sending text message instead');
      const textMessage = `🚨 ${alert.severity.toUpperCase()} ALERT\n\nContainer: ${container.containerCode}\nIssue: ${alert.title}\nLocation: ${container.currentLocation?.address || 'Unknown'}\n\nService will be scheduled shortly.`;
      await sendTextMessage(customer.whatsappNumber, textMessage);
    }
  }

  // Auto-trigger alert notifications when alerts are created (PRD 4.2.2)
  async triggerAlertNotification(alertId: string): Promise<void> {
    try {
      const alert = await this.storage.getAlert(alertId);
      if (!alert) return;

      const container = await this.storage.getContainer(alert.containerId);
      if (!container || !container.currentCustomerId) return;

      // Send notification to the customer assigned to this container
      await this.sendAlertNotification(alertId, container.currentCustomerId);
    } catch (error) {
      console.error(`Failed to trigger alert notification for alert ${alertId}:`, error);
    }
  }

  // Send service schedule confirmation to customer (PRD 4.5.2)
  async sendServiceScheduleConfirmation(serviceRequestId: string): Promise<void> {
    const serviceRequest = await this.storage.getServiceRequest(serviceRequestId);
    if (!serviceRequest) return;

    const customer = await this.storage.getCustomer(serviceRequest.customerId);
    if (!customer) return;

    const customerUser = await this.storage.getUser(customer.userId);
    if (!customerUser) return;

    const scheduledService = await this.storage.getScheduledServicesByTechnician(
      serviceRequest.assignedTechnicianId,
      new Date().toISOString().split('T')[0]
    );

    const service = scheduledService.find((s: any) => s.serviceRequestId === serviceRequestId);
    if (!service) return;

    const technician = await this.storage.getTechnician(serviceRequest.assignedTechnicianId);
    if (!technician) return;

    const parameters = [
      serviceRequest.containerId, // Container ID
      service.scheduledDate.toISOString().split('T')[0], // Date
      service.scheduledTimeWindow || 'TBD', // Time window
      technician.name, // Technician name
      `${process.env.FRONTEND_URL || 'https://container-genie.com'}/dashboard` // Dashboard link
    ];

    await sendTemplateMessage(customerUser.phoneNumber, 'service_schedule_client', 'en', parameters);

    // Log the communication
    await this.storage.createWhatsappMessage({
      recipientType: 'customer',
      recipientId: customerUser.id,
      phoneNumber: customerUser.phoneNumber,
      messageType: 'template',
      templateName: 'service_schedule_client',
      messageContent: { serviceRequest, service, technician, parameters },
      whatsappMessageId: `schedule_${serviceRequestId}_${Date.now()}`,
      status: 'sent',
      relatedEntityType: 'service_request',
      relatedEntityId: serviceRequestId,
      sentAt: new Date(),
    });
  }

  // Send invoice to customer (PRD 4.4.2)
  async sendInvoice(invoiceId: string): Promise<void> {
    const invoice = await this.storage.getInvoice(invoiceId);
    if (!invoice) return;

    const customer = await this.storage.getCustomer(invoice.customerId);
    if (!customer) return;

    const customerUser = await this.storage.getUser(customer.userId);
    if (!customerUser) return;

    const serviceRequest = await this.storage.getServiceRequest(invoice.serviceRequestId);

    const parameters = [
      invoice.invoiceNumber,
      serviceRequest?.issueDescription || 'Container Service',
      invoice.totalAmount.toString(),
      invoice.dueDate.toISOString().split('T')[0],
      `${process.env.FRONTEND_URL || 'https://container-genie.com'}/invoice/${invoice.id}` // PDF link
    ];

    await sendTemplateMessage(customerUser.phoneNumber, 'invoice_generated', 'en', parameters);

    // Update invoice sent timestamp
    await this.storage.updateInvoice(invoiceId, { sentAt: new Date() });

    // Log the communication
    await this.storage.createWhatsappMessage({
      recipientType: 'customer',
      recipientId: customerUser.id,
      phoneNumber: customerUser.phoneNumber,
      messageType: 'template',
      templateName: 'invoice_generated',
      messageContent: { invoice, serviceRequest, parameters },
      whatsappMessageId: `invoice_${invoiceId}_${Date.now()}`,
      status: 'sent',
      relatedEntityType: 'invoice',
      relatedEntityId: invoiceId,
      sentAt: new Date(),
    });
  }

  // Send payment reminder (PRD 4.4.2)
  async sendPaymentReminder(invoiceId: string): Promise<void> {
    const invoice = await this.storage.getInvoice(invoiceId);
    if (!invoice || invoice.paymentStatus !== 'pending') return;

    const customer = await this.storage.getCustomer(invoice.customerId);
    if (!customer) return;

    const customerUser = await this.storage.getUser(customer.userId);
    if (!customerUser) return;

    // Calculate days until due
    const daysUntilDue = Math.ceil((invoice.dueDate.getTime() - new Date().getTime()) / (1000 * 60 * 60 * 24));

    if (daysUntilDue <= 0) {
      // Overdue reminder
      const message = `💳 *Payment Overdue*\n\nInvoice #${invoice.invoiceNumber}\nAmount: ₹${invoice.totalAmount}\n\nPlease make payment immediately to avoid service interruption.\n\n[Pay Now]`;
      await sendTextMessage(customerUser.phoneNumber, message);
    } else {
      // Regular reminder
      const parameters = [
        invoice.invoiceNumber,
        invoice.dueDate.toISOString().split('T')[0],
        invoice.totalAmount.toString()
      ];

      await sendTemplateMessage(customerUser.phoneNumber, 'payment_reminder', 'en', parameters);
    }

    // Log the communication
    await this.storage.createWhatsappMessage({
      recipientType: 'customer',
      recipientId: customerUser.id,
      phoneNumber: customerUser.phoneNumber,
      messageType: 'template',
      templateName: 'payment_reminder',
      messageContent: { invoice, daysUntilDue },
      whatsappMessageId: `reminder_${invoiceId}_${Date.now()}`,
      status: 'sent',
      relatedEntityType: 'invoice',
      relatedEntityId: invoiceId,
      sentAt: new Date(),
    });
  }

  // Send feedback request after service completion (PRD 4.7.1)
  async sendFeedbackRequest(serviceRequestId: string): Promise<void> {
    const serviceRequest = await this.storage.getServiceRequest(serviceRequestId);
    if (!serviceRequest || serviceRequest.status !== 'completed') return;

    const customer = await this.storage.getCustomer(serviceRequest.customerId);
    if (!customer) return;

    const customerUser = await this.storage.getUser(customer.userId);
    if (!customerUser) return;

    const technician = await this.storage.getTechnician(serviceRequest.assignedTechnicianId);
    if (!technician) return;

    // Check if feedback already exists
    const existingFeedback = await this.storage.getFeedbackByServiceRequest(serviceRequestId);
    if (existingFeedback) return;

    const message = `⭐ *Service Completed!*\n\nContainer: ${serviceRequest.containerId}\nTechnician: ${technician.name}\nCompleted: ${serviceRequest.actualEndTime?.toLocaleString() || 'Recently'}\n\nPlease rate your experience:`;

    await sendInteractiveButtons(
      customerUser.phoneNumber,
      message,
      [
        { id: 'rate_5', title: '⭐⭐⭐⭐⭐ Excellent' },
        { id: 'rate_4', title: '⭐⭐⭐⭐ Good' },
        { id: 'rate_3', title: '⭐⭐⭐ Average' },
        { id: 'rate_2', title: '⭐⭐ Poor' },
        { id: 'rate_1', title: '⭐ Very Poor' }
      ]
    );

    // Log the communication
    await this.storage.createWhatsappMessage({
      recipientType: 'customer',
      recipientId: customerUser.id,
      phoneNumber: customerUser.phoneNumber,
      messageType: 'interactive',
      messageContent: { serviceRequest, technician },
      whatsappMessageId: `feedback_${serviceRequestId}_${Date.now()}`,
      status: 'sent',
      relatedEntityType: 'service_request',
      relatedEntityId: serviceRequestId,
      sentAt: new Date(),
    });
  }

  // Send welcome message to new customers (PRD 4.3.3)
  async sendWelcomeMessage(customerId: string): Promise<void> {
    const customer = await this.storage.getCustomer(customerId);
    if (!customer) return;

    const customerUser = await this.storage.getUser(customer.userId);
    if (!customerUser) return;

    const parameters = [customerUser.name];

    await sendTemplateMessage(customerUser.phoneNumber, 'welcome_client', 'en', parameters);

    // Log the communication
    await this.storage.createWhatsappMessage({
      recipientType: 'customer',
      recipientId: customerUser.id,
      phoneNumber: customerUser.phoneNumber,
      messageType: 'template',
      templateName: 'welcome_client',
      messageContent: { customer, parameters },
      whatsappMessageId: `welcome_${customerId}_${Date.now()}`,
      status: 'sent',
      relatedEntityType: 'customer',
      relatedEntityId: customerId,
      sentAt: new Date(),
    });
  }

  // Send status update for container (PRD 4.1.2)
  async sendContainerStatusUpdate(containerId: string, customerId: string): Promise<void> {
    const container = await this.storage.getContainer(containerId);
    if (!container || container.currentCustomerId !== customerId) return;

    const customer = await this.storage.getCustomer(customerId);
    if (!customer) return;

    const customerUser = await this.storage.getUser(customer.userId);
    if (!customerUser) return;

    // Get recent alerts for this container
    const alerts = await this.storage.getAlertsByContainer(containerId);
    const activeAlerts = alerts.filter((a: any) => !a.resolvedAt);

    const parameters = [
      container.containerCode,
      container.status.toUpperCase(),
      container.currentLocation?.address || 'Unknown',
      new Date().toLocaleString()
    ];

    await sendTemplateMessage(customerUser.phoneNumber, 'container_status_update', 'en', parameters);

    // Log the communication
    await this.storage.createWhatsappMessage({
      recipientType: 'customer',
      recipientId: customerUser.id,
      phoneNumber: customerUser.phoneNumber,
      messageType: 'template',
      templateName: 'container_status_update',
      messageContent: { container, activeAlerts, parameters },
      whatsappMessageId: `status_${containerId}_${Date.now()}`,
      status: 'sent',
      relatedEntityType: 'container',
      relatedEntityId: containerId,
      sentAt: new Date(),
    });
  }
}

// ========================================
// MAIN MESSAGE PROCESSOR
// ========================================

export async function processIncomingMessage(message: any, from: string): Promise<void> {
  const { storage } = await import('../storage');
  
  try {
    console.log(`[WhatsApp] Processing message from ${from}`);
    
    // Get or create user and session
    // Try to find user by phone number (with and without country code)
    let user = await storage.getUserByPhoneNumber(from);
    
    // If not found, try without country code prefix
    if (!user && from.startsWith('91')) {
      const phoneWithoutCode = from.substring(2);
      console.log(`[WhatsApp] Trying to find user with phone: ${phoneWithoutCode}`);
      user = await storage.getUserByPhoneNumber(phoneWithoutCode);
    }
    
    // If still not found, try with +91 prefix
    if (!user && !from.startsWith('+')) {
      const phoneWithPlus = `+${from}`;
      console.log(`[WhatsApp] Trying to find user with phone: ${phoneWithPlus}`);
      user = await storage.getUserByPhoneNumber(phoneWithPlus);
    }
    
    if (!user) {
      console.log(`[WhatsApp] No existing user found for ${from}, creating new user`);
      user = await storage.createUser({
        phoneNumber: from,
        name: `WhatsApp User ${from.slice(-4)}`,
        email: `whatsapp_${from}@temp.com`,
        role: 'client',
        isActive: true,
        whatsappVerified: true,
        emailVerified: false
      });
    } else {
      console.log(`[WhatsApp] Found existing user: ${user.name} (${user.id}), role: ${user.role}`);
    }
    
    // ENHANCED ROLE DETECTION: Check customer and technician tables
    console.log(`[WhatsApp] 🔍 Verifying user role from dashboard data...`);
    const customer = await storage.getCustomerByUserId(user.id);
    const technician = await storage.getTechnicianByUserId(user.id);
    
    if (customer && technician) {
      console.log(`[WhatsApp] ⚠️ User ${user.id} has both customer and technician records. Defaulting to user.role: ${user.role}`);
    } else if (customer) {
      console.log(`[WhatsApp] ✅ User ${user.id} identified as CLIENT from dashboard (customer record found)`);
      if (user.role !== 'client') {
        console.log(`[WhatsApp] 🔄 Updating user role from ${user.role} to client`);
        await storage.updateUser(user.id, { role: 'client' });
        user.role = 'client';
      }
    } else if (technician) {
      console.log(`[WhatsApp] ✅ User ${user.id} identified as TECHNICIAN from dashboard (technician record found)`);
      if (user.role !== 'technician') {
        console.log(`[WhatsApp] 🔄 Updating user role from ${user.role} to technician`);
        await storage.updateUser(user.id, { role: 'technician' });
        user.role = 'technician';
      }
    } else {
      console.log(`[WhatsApp] ⚠️ User ${user.id} has no customer or technician record. Using user.role: ${user.role}`);
    }
    
    // Get or create WhatsApp session - use phone number to find session
    let session: any = null;
    try {
      // Try to get existing session by phone number
      session = await storage.getWhatsappSession(from);
      if (session) {
        console.log(`[WhatsApp] Found existing session ${session.id} for ${from}`);
      }
    } catch (e) {
      console.log(`[WhatsApp] Error getting session:`, e);
      // Session doesn't exist, will create below
    }
    
    if (!session) {
      console.log(`[WhatsApp] Creating new session for ${from}`);
      session = await storage.createWhatsappSession({
        phoneNumber: from,
        userId: user.id,
        conversationState: {},
        lastMessageAt: new Date()
      });
    } else {
      // Update last message time and ensure conversationState is preserved
      await storage.updateWhatsappSession(session.id, {
        lastMessageAt: new Date(),
        conversationState: session.conversationState || {}
      });
    }
    
    // Handle different message types
    if (message.type === 'text') {
      await handleTextMessage(message, user, session);
    } else if (message.type === 'interactive') {
      await handleInteractiveMessage(message, user, null, session);
    } else if (message.type === 'image' || message.type === 'video' || message.type === 'document') {
      await handleMediaMessage(message, user, session);
    }
    
    // Store message in database (use 'admin' instead of 'system' to match enum)
    await storage.createWhatsappMessage({
      recipientType: user.role === 'client' ? 'customer' : (user.role === 'technician' ? 'technician' : 'admin'),
      recipientId: user.id,
      phoneNumber: from,
      messageType: message.type || 'text',
      messageContent: message,
      whatsappMessageId: message.id,
      status: 'received',
      sentAt: new Date(parseInt(message.timestamp) * 1000)
    });
    
  } catch (error) {
    console.error(`[WhatsApp] Error processing message from ${from}:`, error);
    await sendTextMessage(from, '❌ Sorry, something went wrong. Please try again or contact support.');
  }
}

async function handleTextMessage(message: any, user: any, session: any): Promise<void> {
  const text = message.text?.body?.trim() || '';
  const from = message.from;
  const conversationState = session.conversationState || {};
  
  console.log(`[WhatsApp] Text message from ${from}: "${text}"`);
  
  // Handle "hi" or greeting messages (flexible matching for hi, hii, hiii, etc.)
  if (/^(hi+|hello|hey|start|menu)$/i.test(text)) {
    console.log(`[WhatsApp] ✅ Greeting detected from ${from}, user role: ${user.role}`);
    
    try {
      console.log(`[WhatsApp] 🎯 Routing to ${user.role.toUpperCase()} flow...`);
      
      if (user.role === 'client') {
        console.log(`[WhatsApp] 📱 Starting CLIENT MODE for ${from}`);
        const { storage } = await import('../storage');
        const customer = await storage.getCustomerByUserId(user.id);
        await sendRealClientMenu(from, user, customer);
        console.log(`[WhatsApp] ✅ Client menu sent successfully to ${from}`);
      } else if (user.role === 'technician') {
        console.log(`[WhatsApp] 🔧 Starting TECHNICIAN MODE for ${from}`);
        const { storage } = await import('../storage');
        const technician = await storage.getTechnicianByUserId(user.id);
        if (technician) {
          console.log(`[WhatsApp] Technician found: ${technician.employeeCode} (${technician.id})`);
          const activeServices = getActiveServices(session);
          console.log(`[WhatsApp] Active services count: ${activeServices.length}`);
          if (activeServices.length > 0) {
            console.log(`[WhatsApp] Showing active services menu`);
            await showActiveServicesMenu(from, user, session, storage);
          } else {
            console.log(`[WhatsApp] Showing technician main menu`);
            await sendTechnicianMainMenu(from, user, storage);
          }
        } else {
          console.log(`[WhatsApp] ⚠️ No technician record found for user ${user.id}, falling back to client menu`);
          const { storage } = await import('../storage');
          const customer = await storage.getCustomerByUserId(user.id);
          await sendRealClientMenu(from, user, customer);
        }
        console.log(`[WhatsApp] ✅ Technician menu sent successfully to ${from}`);
      } else {
        console.log(`[WhatsApp] ⚠️ Unknown role '${user.role}', defaulting to client menu`);
        const { storage } = await import('../storage');
        const customer = await storage.getCustomerByUserId(user.id);
        await sendRealClientMenu(from, user, customer);
        console.log(`[WhatsApp] ✅ Default menu sent successfully to ${from}`);
      }
      return; // IMPORTANT: Return here after successful menu send
    } catch (error: any) {
      console.error(`[WhatsApp] ❌ Error sending menu to ${from}:`, error);
      console.error(`[WhatsApp] Error details:`, error.message, error.stack);
      await sendTextMessage(from, '❌ Sorry, something went wrong. Please try again or contact support.');
      return; // IMPORTANT: Return here after error
    }
  }
  
  // Handle service request flow steps
  if (conversationState.flow === 'real_service_request') {
    await handleClientTextMessage(text, from, user, session);
    return;
  }
  
  // Handle text-based menu commands (fallback for when buttons don't work)
  const lowerText = text.toLowerCase();
  if (lowerText === 'service' || lowerText === 'request service') {
    console.log(`[WhatsApp] Text command 'service' detected from ${from}`);
    const { storage } = await import('../storage');
    const session = await storage.getWhatsappSession(user.id);
    await handleRealClientRequestService(from, user, session);
    return;
  }
  
  if (lowerText === 'status' || lowerText === 'check status') {
    console.log(`[WhatsApp] Text command 'status' detected from ${from}`);
    const { storage } = await import('../storage');
    const session = await storage.getWhatsappSession(user.id);
    await handleRealClientStatusCheck(from, user, session);
    return;
  }
  
  // Handle technician completion flow
  if (user.role === 'technician' && conversationState.completionStep) {
    if (text.toUpperCase() === 'DONE') {
      const step = conversationState.completionStep;
      if (step === 'awaiting_before_photos') {
        await moveToAfterPhotos(from, session, await import('../storage').then(m => m.storage));
      } else if (step === 'awaiting_after_photos') {
        await requestSignatureUpload(from, session, await import('../storage').then(m => m.storage));
      }
    }
    return;
  }
  
  // Default: show menu
  await sendTextMessage(from, '👋 Welcome! Please type "hi" to see the menu.');
}

async function handleClientTextMessage(text: string, from: string, user: any, session: any): Promise<void> {
  const { storage } = await import('../storage');
  const conversationState = session.conversationState || {};
  
  // Handle error code input
  if (conversationState.step === 'awaiting_error_code') {
    await handleErrorCodeInput(text, from, user, session);
    return;
  }
  
  // Handle issue description input
  if (conversationState.step === 'awaiting_description') {
    await handleIssueDescriptionInput(text, from, user, session);
    return;
  }
  
  // Handle DONE command after photo uploads
  if (conversationState.step === 'awaiting_photos') {
    if (text.toUpperCase() === 'DONE') {
      const beforePhotos = conversationState.beforePhotos || [];
      
      if (beforePhotos.length === 0) {
        await sendTextMessage(from, '⚠️ *Photo upload is mandatory.* Please send at least one photo, then type *DONE*.');
        return;
      }
      
      // Move to video upload step
      await storage.updateWhatsappSession(session.id, {
        conversationState: {
          ...conversationState,
          step: 'awaiting_videos',
          videos: []
        }
      });
      
      await sendTextMessage(
        from,
        `✅ Photos received (${beforePhotos.length}).\n\n🎥 *Please attach a short video showing the issue.*\n\nSend the video, then type *DONE* to submit.`
      );
    } else {
      await sendTextMessage(from, '📸 Please send photos or type *DONE* when finished.');
    }
    return;
  }
  
  // Handle DONE command after video uploads
  if (conversationState.step === 'awaiting_videos') {
    if (text.toUpperCase() === 'DONE') {
      await createServiceRequestFromWhatsApp(from, user, session);
    } else {
      await sendTextMessage(from, '🎥 Please send a video or type *DONE* to submit the request.');
    }
    return;
  }
}

async function handleMediaMessage(message: any, user: any, session: any): Promise<void> {
  const from = message.from;
  const conversationState = session.conversationState || {};
  
  let mediaId = null;
  
  if (message.type === 'image') {
    mediaId = message.image?.id;
  } else if (message.type === 'video') {
    mediaId = message.video?.id;
  } else if (message.type === 'document') {
    mediaId = message.document?.id;
  }
  
  if (!mediaId) {
    console.error('[WhatsApp] No media ID found in message');
    return;
  }
  
  console.log(`[WhatsApp] Media message (${message.type}) from ${from}, ID: ${mediaId}`);
  
  // Handle CLIENT photo uploads during real service request flow
  if (user.role === 'client' && conversationState.step === 'awaiting_photos' && message.type === 'image') {
    await handlePhotoUpload(mediaId, from, user, session);
    return;
  }
  
  // Handle CLIENT video uploads during real service request flow
  if (user.role === 'client' && conversationState.step === 'awaiting_videos' && message.type === 'video') {
    await handleVideoUpload(mediaId, from, user, session);
    return;
  }
  
  // Handle TECHNICIAN photo uploads during completion flow
  if (user.role === 'technician' && conversationState.completionStep) {
    const step = conversationState.completionStep;
    
    if ((step === 'awaiting_before_photos' || step === 'awaiting_after_photos') && message.type === 'image') {
      await handlePhotoUploadStep(from, user, mediaId, session, await import('../storage').then(m => m.storage));
    } else if (step === 'awaiting_signature' && (message.type === 'image' || message.type === 'document')) {
      await handleSignatureUpload(from, user, mediaId, session, await import('../storage').then(m => m.storage));
    } else if (step === 'awaiting_invoice' && (message.type === 'image' || message.type === 'document')) {
      await handleInvoiceUpload(from, user, mediaId, session, await import('../storage').then(m => m.storage));
    }
  }
}

// Global instance for easy access
export const customerCommunicationService = new CustomerCommunicationService();

// Export the service as an object for easier importing
export const whatsappService = {
  handleWebhook: handleWebhook,
  customerCommunicationService,
  authorizeWhatsAppMessage,
  sendMessage: async (phoneNumber: string, message: string) => {
    return await sendTextMessage(phoneNumber, message);
  },
  sendAlertNotification: async (alertId: string, customerId: string) => {
    return await customerCommunicationService.sendAlertNotification(alertId, customerId);
  },
  updateWhatsAppTemplate,
  processIncomingMessage, // Export for direct use if needed
};<|MERGE_RESOLUTION|>--- conflicted
+++ resolved
@@ -134,8 +134,6 @@
   return ROLE_TEST_NUMBERS.has(cleanPhone(input));
 }
 
-<<<<<<< HEAD
-=======
 // ========================================
 // ADDITIONAL HELPER FUNCTIONS
 // ========================================
@@ -284,7 +282,6 @@
 
 const handleWebhook = handleWebhookHelper;
 
->>>>>>> f733f4bb
 // Mock data for dedicated test flows
 const MOCK_CONTAINERS = [
   {
@@ -586,7 +583,6 @@
   } catch (error) {
     console.error('[WhatsApp] Error in handleContainerSelection:', error);
     await sendTextMessage(from, '❌ Error processing selection. Please try again.');
-<<<<<<< HEAD
   }
 }
 
@@ -597,1776 +593,6 @@
   const { storage } = await import('../storage');
   
   try {
-    const conversationState = session.conversationState || {};
-    
-    await storage.updateWhatsappSession(session.id, {
-      conversationState: {
-        ...conversationState,
-        errorCode: errorCode.trim(),
-        step: 'awaiting_description'
-      }
-    });
-
-    await sendTextMessage(
-      from,
-      `✅ Error code noted: *${errorCode.trim()}*\n\n📝 *Please describe briefly what's happening* (2–3 sentences):`
-    );
-  } catch (error) {
-    console.error('[WhatsApp] Error in handleErrorCodeInput:', error);
-    await sendTextMessage(from, '❌ Error processing error code. Please try again.');
-  }
-}
-
-/**
- * Handle issue description input from client
- */
-async function handleIssueDescriptionInput(description: string, from: string, user: any, session: any): Promise<void> {
-  const { storage } = await import('../storage');
-  
-  try {
-    const conversationState = session.conversationState || {};
-    
-    await storage.updateWhatsappSession(session.id, {
-      conversationState: {
-        ...conversationState,
-        issueDescription: description.trim(),
-        step: 'awaiting_photo_choice'
-      }
-    });
-
-    await sendInteractiveButtons(
-      from,
-      `✅ Description received.\n\n📸 *Would you like to attach photos?*`,
-      [
-        { id: 'attach_photos_yes', title: '✅ Yes' },
-        { id: 'attach_photos_no', title: '❌ No' }
-      ]
-    );
-  } catch (error) {
-    console.error('[WhatsApp] Error in handleIssueDescriptionInput:', error);
-    await sendTextMessage(from, '❌ Error processing description. Please try again.');
-  }
-}
-
-/**
- * Handle photo attachment choice
- */
-async function handlePhotoChoice(wantsPhotos: boolean, from: string, user: any, session: any): Promise<void> {
-  const { storage } = await import('../storage');
-  
-  try {
-    const conversationState = session.conversationState || {};
-    
-    if (wantsPhotos) {
-      await storage.updateWhatsappSession(session.id, {
-        conversationState: {
-          ...conversationState,
-          step: 'awaiting_photos',
-          beforePhotos: []
-        }
-      });
-
-      await sendTextMessage(
-        from,
-        `📸 *Please send your photos now.*\n\nYou can send multiple images. When done, type *DONE* to submit the service request.`
-      );
-    } else {
-      // No photos - create service request immediately
-      await createServiceRequestFromWhatsApp(from, user, session);
-    }
-  } catch (error) {
-    console.error('[WhatsApp] Error in handlePhotoChoice:', error);
-    await sendTextMessage(from, '❌ Error processing choice. Please try again.');
-  }
-}
-
-/**
- * Handle photo upload from client
- */
-async function handlePhotoUpload(mediaId: string, from: string, user: any, session: any): Promise<void> {
-  const { storage } = await import('../storage');
-  
-  try {
-    const conversationState = session.conversationState || {};
-    const beforePhotos = conversationState.beforePhotos || [];
-    
-    // Store media ID (in production, you'd download and store the actual image)
-    beforePhotos.push(mediaId);
-    
-    await storage.updateWhatsappSession(session.id, {
-      conversationState: {
-        ...conversationState,
-        beforePhotos
-      }
-    });
-
-    await sendTextMessage(
-      from,
-      `✅ Photo ${beforePhotos.length} received.\n\nSend more photos or type *DONE* to submit.`
-    );
-  } catch (error) {
-    console.error('[WhatsApp] Error in handlePhotoUpload:', error);
-    await sendTextMessage(from, '❌ Error processing photo. Please try again.');
-  }
-}
-
-/**
- * Create service request from WhatsApp conversation and save to database
- */
-async function createServiceRequestFromWhatsApp(from: string, user: any, session: any): Promise<void> {
-  const { storage } = await import('../storage');
-  
-  try {
-    const conversationState = session.conversationState || {};
-    const { selectedContainers, errorCode, issueDescription, beforePhotos, customerId } = conversationState;
-
-    if (!selectedContainers || selectedContainers.length === 0) {
-      await sendTextMessage(from, '❌ No containers selected. Please start again.');
-      return;
-    }
-
-    // Create service request for each selected container
-    const createdRequests = [];
-    for (const containerId of selectedContainers) {
-      const container = await storage.getContainer(containerId);
-      if (!container) continue;
-
-      const fullDescription = [
-        issueDescription || 'Service requested via WhatsApp',
-        errorCode && errorCode.toUpperCase() !== 'NA' ? `Error Code: ${errorCode}` : ''
-      ].filter(Boolean).join('\n\n');
-
-      const serviceRequest = await storage.createServiceRequest({
-        requestNumber: `SR-${Date.now()}${Math.floor(Math.random() * 1000)}`,
-        containerId: container.id,
-        customerId: customerId,
-        priority: 'normal',
-        status: 'pending',
-        issueDescription: fullDescription,
-        beforePhotos: beforePhotos || [],
-        createdBy: user.id,
-        createdAt: new Date(),
-        requestedAt: new Date()
-      });
-
-      createdRequests.push(serviceRequest);
-    }
-
-    // Clear conversation state
-    await storage.updateWhatsappSession(session.id, {
-      conversationState: {}
-    });
-
-    // Send confirmation
-    const requestNumbers = createdRequests.map(r => r.requestNumber).join(', ');
-    await sendTextMessage(
-      from,
-      `✅ *Your service request has been raised!*\n\n📋 Request Number(s): ${requestNumbers}\n\nA technician will contact you soon. You can check the status anytime by selecting "Status" from the menu.`
-    );
-
-    // Show client menu again
-    await sendRealClientMenu(from);
-  } catch (error) {
-    console.error('[WhatsApp] Error in createServiceRequestFromWhatsApp:', error);
-    await sendTextMessage(from, '❌ Error creating service request. Please contact support.');
-  }
-}
-
-/**
- * Handle real client status check - shows real container status from database
- */
-async function handleRealClientStatusCheck(from: string, user: any, session: any): Promise<void> {
-  const { storage } = await import('../storage');
-  
-  try {
-    console.log(`[WhatsApp] handleRealClientStatusCheck - user: ${user.name} (${user.id})`);
-    
-    const customer = await storage.getCustomerByUserId(user.id);
-    if (!customer) {
-      console.error(`[WhatsApp] Customer profile not found for user ${user.id}`);
-      await sendTextMessage(from, '❌ Customer profile not found.');
-      return;
-    }
-
-    console.log(`[WhatsApp] Found customer: ${customer.companyName} (${customer.id})`);
-    
-    const containers = await storage.getContainersByCustomer(customer.id);
-    console.log(`[WhatsApp] Fetched ${containers.length} containers for status check`);
-    
-    if (containers.length === 0) {
-      console.error(`[WhatsApp] No containers found for customer ${customer.id}`);
-      await sendTextMessage(from, '❌ No containers found for your account.');
-      return;
-    }
-
-    console.log(`[WhatsApp] Showing ${containers.length} containers for status selection`);
-
-    // Update session
-    await storage.updateWhatsappSession(session.id, {
-      conversationState: {
-        flow: 'check_status',
-        step: 'awaiting_container_selection_for_status',
-        customerId: customer.id
-      }
-    });
-
-    // Always use list for consistency and better UX
-    const rows = containers.map((c: any) => {
-      const location = (c.currentLocation as any)?.address || (c.currentLocation as any)?.city || 'Unknown';
-      return {
-        id: `status_container_${c.id}`,
-        title: c.containerCode,
-        description: `${c.type} | ${c.status} | ${location}`.substring(0, 72)
-      };
-    });
-
-    await sendInteractiveList(
-      from,
-      '📊 *Status Check*\n\nWhich container\'s status do you want to check?\n\n*Select a container to view its detailed status.*',
-      'Select Container',
-      [{ title: 'Your Containers', rows }]
-    );
-  } catch (error) {
-    console.error('[WhatsApp] Error in handleRealClientStatusCheck:', error);
-    await sendTextMessage(from, '❌ Error loading status. Please try again.');
-  }
-}
-
-/**
- * Show detailed status for a specific container
- */
-async function showContainerStatus(containerId: string, from: string, user: any, session: any): Promise<void> {
-  const { storage } = await import('../storage');
-  
-  try {
-    const container = await storage.getContainer(containerId);
-    if (!container) {
-      await sendTextMessage(from, '❌ Container not found.');
-      return;
-    }
-
-    // Get latest metrics if available
-    const metrics = await storage.getContainerMetrics(containerId);
-    const latestMetric = metrics && metrics.length > 0 ? metrics[0] : null;
-
-    // Get active service requests for this container
-    const serviceRequests = await storage.getServiceRequestsByCustomer(session.conversationState?.customerId || '');
-    const containerRequests = serviceRequests.filter((sr: any) => 
-      sr.containerId === containerId && ['pending', 'scheduled', 'in_progress'].includes(sr.status)
-    );
-
-    const location = (container.currentLocation as any)?.address || (container.currentLocation as any)?.city || 'Unknown';
-    const statusMsg = [
-      `📦 *${container.containerCode}*`,
-      '',
-      `🏷️ Type: ${container.type}`,
-      `📍 Location: ${location}`,
-      `✅ Status: ${container.status}`,
-      latestMetric ? `🌡️ Temperature: ${latestMetric.temperature || 'N/A'}°C` : '',
-      latestMetric ? `💧 Humidity: ${latestMetric.humidity || 'N/A'}%` : '',
-      '',
-      containerRequests.length > 0 ? `🔧 *Active Service Requests:*` : '✅ No active service requests',
-      ...containerRequests.map((sr: any) => 
-        `• ${sr.requestNumber} - ${sr.status}\n  ${sr.issueDescription.substring(0, 50)}...`
-      )
-    ].filter(Boolean).join('\n');
-
-    await sendTextMessage(from, statusMsg);
-
-    // Clear conversation state
-    await storage.updateWhatsappSession(session.id, {
-      conversationState: {}
-    });
-
-    // Show menu
-    await sendRealClientMenu(from);
-  } catch (error) {
-    console.error('[WhatsApp] Error in showContainerStatus:', error);
-    await sendTextMessage(from, '❌ Error loading container status.');
-  }
-}
-
-export interface WhatsAppMessage {
-  to: string;
-  type: "text" | "interactive" | "template" | "media" | "flow";
-  content: any;
-}
-
-export interface WhatsAppButton {
-  id: string;
-  title: string;
-}
-
-export interface WhatsAppListItem {
-  id: string;
-  title: string;
-  description?: string;
-}
-
-export interface WhatsAppFlowData {
-  flow_token: string;
-  flow_id: string;
-  flow_cta: string;
-  flow_action_payload: any;
-}
-
-export async function sendTextMessage(to: string, text: string): Promise<any> {
-  try {
-    console.log('📤 Attempting to send WhatsApp message to:', to, 'Text:', text.substring(0, 50) + '...');
-    ensureWhatsAppConfig();
-    const toClean = cleanPhone(to);
-    console.log('📤 Cleaned phone number:', toClean);
-    console.log('📤 WhatsApp config check - Phone ID:', WHATSAPP_PHONE_NUMBER_ID ? 'SET' : 'NOT SET', 'Token:', WHATSAPP_TOKEN ? 'SET' : 'NOT SET');
-    
-    const response = await axios.post(
-      WHATSAPP_MESSAGES_URL,
-      {
-        messaging_product: "whatsapp",
-        to: toClean,
-        type: "text",
-        text: { body: text },
-      },
-      {
-        headers: {
-          "Content-Type": "application/json",
-          Authorization: `Bearer ${WHATSAPP_TOKEN}`,
-        },
-      }
-    );
-    console.log('✅ WhatsApp text send success:', response.data);
-    return response.data;
-  } catch (error: any) {
-    console.error("❌ WhatsApp send error:", error.response?.data || error.message);
-    console.error("❌ Full error:", error);
-    throw error;
-  }
-}
-
-export async function sendInteractiveButtons(
-  to: string,
-  bodyText: string,
-  buttons: Array<{ id: string; title: string }>
-): Promise<any> {
-  try {
-    ensureWhatsAppConfig();
-    const toClean = cleanPhone(to);
-    const response = await axios.post(
-      WHATSAPP_MESSAGES_URL,
-      {
-        messaging_product: "whatsapp",
-        to: toClean,
-        type: "interactive",
-        interactive: {
-          type: "button",
-          body: { text: bodyText },
-          action: {
-            buttons: buttons.map((btn) => ({
-              type: "reply",
-              reply: { id: btn.id, title: btn.title },
-            })),
-          },
-        },
-      },
-      {
-        headers: {
-          "Content-Type": "application/json",
-          Authorization: `Bearer ${WHATSAPP_TOKEN}`,
-        },
-      }
-    );
-    console.log('WhatsApp buttons send success:', response.data);
-    return response.data;
-  } catch (error: any) {
-    console.error("WhatsApp send error:", error.response?.data || error.message);
-    throw error;
-  }
-}
-
-export async function sendInteractiveList(
-  to: string,
-  bodyText: string,
-  buttonText: string,
-  sections: Array<{ title: string; rows: Array<{ id: string; title: string; description?: string }> }>
-): Promise<any> {
-  try {
-    ensureWhatsAppConfig();
-    const toClean = cleanPhone(to);
-    const response = await axios.post(
-      WHATSAPP_MESSAGES_URL,
-      {
-        messaging_product: "whatsapp",
-        to: toClean,
-        type: "interactive",
-        interactive: {
-          type: "list",
-          body: { text: bodyText },
-          action: {
-            button: buttonText,
-            sections: sections,
-          },
-        },
-      },
-      {
-        headers: {
-          "Content-Type": "application/json",
-          Authorization: `Bearer ${WHATSAPP_TOKEN}`,
-        },
-      }
-    );
-    console.log('WhatsApp list send success:', response.data);
-    return response.data;
-  } catch (error: any) {
-    console.error("WhatsApp send error:", error.response?.data || error.message);
-    throw error;
-  }
-}
-
-export async function sendTemplate(to: string, templateName: string, languageCode = "en_US"): Promise<any> {
-  try {
-    ensureWhatsAppConfig();
-    const toClean = cleanPhone(to);
-    const response = await axios.post(
-      WHATSAPP_MESSAGES_URL,
-      {
-        messaging_product: "whatsapp",
-        to: toClean,
-        type: "template",
-        template: {
-          name: templateName,
-          language: { code: languageCode },
-        },
-      },
-      {
-        headers: {
-          "Content-Type": "application/json",
-          Authorization: `Bearer ${WHATSAPP_TOKEN}`,
-        },
-      }
-    );
-    console.log('WhatsApp template send success:', response.data);
-    return response.data;
-  } catch (error: any) {
-    console.error("WhatsApp send error:", error.response?.data || error.message);
-    throw error;
-  }
-}
-
-export function formatAlertMessage(alert: any, container: any): string {
-  return `🚨 *Alert: ${String(alert.severity || '').toUpperCase()}*
-
-Container: *${container.containerCode || container.containerId || container.id}*
-Location: ${container.currentLocation?.address || "Unknown"}
-
-Issue: ${alert.title}
-${alert.description}
-
-⏰ Time: ${new Date(alert.detectedAt).toLocaleString()}
-
-AI Analysis: ${alert.aiClassification?.rootCause || "Processing..."}`;
-}
-
-export function formatServiceScheduleMessage(technician: any, services: any[]): string {
-  let message = `📋 *Tomorrow's Schedule*\n\nTotal Services: ${services.length}\n\n`;
-
-  services.forEach((service, index) => {
-    message += `${index + 1}️⃣ *${service.scheduledTime || "TBD"}*\n`;
-    message += `   Container: ${service.container?.containerCode || service.container?.containerId}\n`;
-    message += `   Location: ${service.container?.currentLocation?.address || "Unknown"}\n`;
-    message += `   Issue: ${service.issueDescription}\n`;
-    if (service.requiredParts?.length > 0) {
-      message += `   Parts: ${service.requiredParts.join(", ")}\n`;
-    }
-    message += "\n";
-  });
-
-  message += `📍 Route Map: [View Route]\n`;
-  return message;
-}
-
-// Enhanced WhatsApp Integration according to PRD
-
-export async function sendListMessage(
-  to: string,
-  bodyText: string,
-  buttonText: string,
-  listItems: WhatsAppListItem[]
-): Promise<any> {
-  try {
-    const response = await axios.post(
-      WHATSAPP_MESSAGES_URL,
-      {
-        messaging_product: "whatsapp",
-        to: to,
-        type: "interactive",
-        interactive: {
-          type: "list",
-          body: { text: bodyText },
-          action: {
-            button: buttonText,
-            sections: [
-              {
-                title: "Options",
-                rows: listItems.map(item => ({
-                  id: item.id,
-                  title: item.title,
-                  description: item.description || ""
-                }))
-              }
-            ]
-          }
-        }
-      },
-      {
-        headers: {
-          "Content-Type": "application/json",
-          Authorization: `Bearer ${WHATSAPP_TOKEN}`,
-        },
-      }
-    );
-    return response.data;
-  } catch (error: any) {
-    console.error("WhatsApp list send error:", error.response?.data || error.message);
-    throw error;
-  }
-}
-
-export async function sendMediaMessage(
-  to: string,
-  mediaType: "image" | "video" | "document" | "audio",
-  mediaUrl: string,
-  caption?: string
-): Promise<any> {
-  try {
-    const response = await axios.post(
-      WHATSAPP_MESSAGES_URL,
-      {
-        messaging_product: "whatsapp",
-        to: to,
-        // WhatsApp expects type to match the media block name
-        type: mediaType,
-        [mediaType]: {
-          link: mediaUrl,
-          ...(caption ? { caption } : {})
-        }
-      },
-      {
-        headers: {
-          "Content-Type": "application/json",
-          Authorization: `Bearer ${WHATSAPP_TOKEN}`,
-        },
-      }
-    );
-    return response.data;
-  } catch (error: any) {
-    console.error("WhatsApp media send error:", error.response?.data || error.message);
-    throw error;
-  }
-}
-
-export async function sendFlowMessage(
-  to: string,
-  flowData: WhatsAppFlowData
-): Promise<any> {
-  try {
-    ensureWhatsAppConfig();
-    const toClean = cleanPhone(to);
-    const response = await axios.post(
-      WHATSAPP_MESSAGES_URL,
-      {
-        messaging_product: "whatsapp",
-        to: toClean,
-        type: "interactive",
-        interactive: {
-          type: "flow",
-          body: {
-            text: flowData.flow_cta
-          },
-          action: {
-            name: "flow",
-            parameters: {
-              flow_token: flowData.flow_token,
-              flow_id: flowData.flow_id,
-              flow_action_payload: flowData.flow_action_payload
-            }
-          }
-        }
-      },
-      {
-        headers: {
-          "Content-Type": "application/json",
-          Authorization: `Bearer ${WHATSAPP_TOKEN}`,
-        },
-      }
-    );
-    console.log('WhatsApp flow send success:', response.data);
-    return response.data;
-  } catch (error: any) {
-    console.error("WhatsApp flow send error:", error.response?.data || error.message);
-    throw error;
-  }
-}
-
-export async function sendTemplateMessage(
-  to: string,
-  templateName: string,
-  languageCode: string = "en",
-  parameters: any[] = []
-): Promise<any> {
-  try {
-    const response = await axios.post(
-      WHATSAPP_MESSAGES_URL,
-      {
-        messaging_product: "whatsapp",
-        to: to,
-        type: "template",
-        template: {
-          name: templateName,
-          language: {
-            code: languageCode
-          },
-          components: parameters.length > 0 ? [
-            {
-              type: "body",
-              parameters: parameters.map(param => ({
-                type: "text",
-                text: param
-              }))
-            }
-          ] : []
-        }
-      },
-      {
-        headers: {
-          "Content-Type": "application/json",
-          Authorization: `Bearer ${WHATSAPP_TOKEN}`,
-        },
-      }
-    );
-    return response.data;
-  } catch (error: any) {
-    console.error("WhatsApp template send error:", error.response?.data || error.message);
-    throw error;
-  }
-}
-
-// PRD-specific message templates
-export function formatCriticalAlertMessage(alert: any, container: any): string {
-  return `🚨 *CRITICAL ALERT*
-
-Container: ${container.containerCode}
-Issue: ${alert.title}
-${alert.description}
-
-⏰ Time: ${new Date(alert.detectedAt).toLocaleString()}
-
-A service technician will be assigned shortly.
-
-Service Request #${alert.serviceRequestId || 'TBD'}
-
-Reply URGENT for immediate callback`;
-}
-
-// WhatsApp Message Templates according to PRD
-export const WHATSAPP_TEMPLATES = {
-  // Alert Notifications
-  CRITICAL_ALERT: {
-    name: "critical_alert_notification_v3",
-    category: "UTILITY",
-    language: "en",
-    components: [
-      {
-        type: "HEADER",
-        format: "TEXT",
-        text: "CRITICAL ALERT"
-      },
-      {
-        type: "BODY",
-        text: "Container {{1}} requires immediate attention.\n\nIssue: {{2}}\nLocation: {{3}}\n\nA service technician will be assigned shortly.\n\nService Request #{{4}}"
-      },
-      {
-        type: "FOOTER",
-        text: "Reply URGENT for immediate callback"
-      }
-    ]
-  },
-
-  HIGH_ALERT: {
-    name: "high_alert_notification_v3",
-    category: "UTILITY",
-    language: "en",
-    components: [
-      {
-        type: "HEADER",
-        format: "TEXT",
-        text: "HIGH PRIORITY ALERT"
-      },
-      {
-        type: "BODY",
-        text: "Container {{1}} needs attention within 24 hours.\n\nIssue: {{2}}\n\nService will be scheduled automatically.\n\nService Request #{{3}}"
-      }
-    ]
-  },
-
-  // Service Schedule Templates
-  SERVICE_SCHEDULE_CLIENT: {
-    name: "service_schedule_client_v3",
-    category: "UTILITY",
-    language: "en",
-    components: [
-      {
-        type: "HEADER",
-        format: "TEXT",
-        text: "Service Scheduled"
-      },
-      {
-        type: "BODY",
-        text: "Container: {{1}}\nDate: {{2}}\nTime Window: {{3}}\nTechnician: {{4}}\n\nTrack status: {{5}}"
-      }
-    ]
-  },
-
-  SERVICE_SCHEDULE_TECHNICIAN: {
-    name: "service_schedule_technician_v3",
-    category: "UTILITY",
-    language: "en",
-    components: [
-      {
-        type: "HEADER",
-        format: "TEXT",
-        text: "Tomorrows Schedule"
-      },
-      {
-        type: "BODY",
-        text: "Total Services: {{1}}\n\nServices scheduled for tomorrow. Check your dashboard for full details."
-      }
-    ]
-  },
-
-  // Invoice Templates
-  INVOICE_GENERATED: {
-    name: "invoice_generated_v3",
-    category: "UTILITY",
-    language: "en",
-    components: [
-      {
-        type: "HEADER",
-        format: "TEXT",
-        text: "Invoice Generated"
-      },
-      {
-        type: "BODY",
-        text: "Invoice #{{1}}\nService: {{2}}\nAmount: ₹{{3}}\nDue Date: {{4}}\n\nPDF: {{5}}"
-      }
-    ]
-  },
-
-  PAYMENT_REMINDER: {
-    name: "payment_reminder_v3",
-    category: "UTILITY",
-    language: "en",
-    components: [
-      {
-        type: "HEADER",
-        format: "TEXT",
-        text: "Payment Reminder"
-      },
-      {
-        type: "BODY",
-        text: "Invoice #{{1}} is due on {{2}}\nAmount: ₹{{3}}\n\nPay now to avoid late fees."
-      }
-    ]
-  },
-
-  // Feedback Templates
-  FEEDBACK_REQUEST: {
-    name: "feedback_request_v3",
-    category: "UTILITY",
-    language: "en",
-    components: [
-      {
-        type: "HEADER",
-        format: "TEXT",
-        text: "How was our service?"
-      },
-      {
-        type: "BODY",
-        text: "Service completed for Container {{1}}\n\nPlease rate your experience:\n\n5 - Excellent\n4 - Good\n3 - Average\n2 - Poor\n1 - Very Poor"
-      }
-    ]
-  },
-
-  // Technician Workflow Templates
-  TECHNICIAN_SERVICE_START: {
-    name: "technician_service_start_v3",
-    category: "UTILITY",
-    language: "en",
-    components: [
-      {
-        type: "HEADER",
-        format: "TEXT",
-        text: "Service Starting"
-      },
-      {
-        type: "BODY",
-        text: "Service request received. Please check your dashboard for details and confirm parts availability."
-      }
-    ]
-  },
-
-  TECHNICIAN_SERVICE_COMPLETE: {
-    name: "technician_service_complete_v3",
-    category: "UTILITY",
-    language: "en",
-    components: [
-      {
-        type: "HEADER",
-        format: "TEXT",
-        text: "Service Completed"
-      },
-      {
-        type: "BODY",
-        text: "Service completed successfully. Please complete documentation in your dashboard."
-      }
-    ]
-  },
-
-  // Status Update Templates
-  CONTAINER_STATUS_UPDATE: {
-    name: "container_status_update_v3",
-    category: "UTILITY",
-    language: "en",
-    components: [
-      {
-        type: "HEADER",
-        format: "TEXT",
-        text: "Status Update"
-      },
-      {
-        type: "BODY",
-        text: "Container status updated. Check your dashboard for current information."
-      }
-    ]
-  },
-
-  // Welcome and Help Templates
-  WELCOME_CLIENT: {
-    name: "welcome_client_v3",
-    category: "UTILITY",
-    language: "en",
-    components: [
-      {
-        type: "HEADER",
-        format: "TEXT",
-        text: "Welcome"
-      },
-      {
-        type: "BODY",
-        text: "Welcome to ContainerGenie! Use 'status', 'service', or 'invoice' commands to get started."
-      }
-    ]
-  },
-
-  // Enhanced Location Proof Templates (NEW)
-  TECHNICIAN_LOCATION_PROOF: {
-    name: "technician_location_proof_v1",
-    category: "UTILITY",
-    language: "en",
-    components: [
-      {
-        type: "HEADER",
-        format: "TEXT",
-        text: "Location Verification Required"
-      },
-      {
-        type: "BODY",
-        text: "Please send a photo proving you have arrived at Container {{1}} location.\n\nThis photo will be stored with the service record for quality assurance."
-      }
-    ]
-  },
-
-  LOCATION_PROOF_RECEIVED: {
-    name: "location_proof_received_v1",
-    category: "UTILITY",
-    language: "en",
-    components: [
-      {
-        type: "HEADER",
-        format: "TEXT",
-        text: "Location Proof Received"
-      },
-      {
-        type: "BODY",
-        text: "Thank you for submitting location proof for Container {{1}}.\n\nYou can now start the service. Tap the button below to proceed."
-      }
-    ]
-  },
-
-  // Enhanced Technician Templates (NEW)
-  TECHNICIAN_DAILY_BRIEF: {
-    name: "technician_daily_brief_v1",
-    category: "UTILITY",
-    language: "en",
-    components: [
-      {
-        type: "HEADER",
-        format: "TEXT",
-        text: "Good Morning!"
-      },
-      {
-        type: "BODY",
-        text: "Hello {{1}}, you have {{2}} services scheduled today.\n\nFirst service: {{3}} at {{4}}\n\nPlease confirm you've reviewed today's schedule."
-      }
-    ]
-  },
-
-  SERVICE_DOCUMENTATION_COMPLETE: {
-    name: "service_documentation_complete_v1",
-    category: "UTILITY",
-    language: "en",
-    components: [
-      {
-        type: "HEADER",
-        format: "TEXT",
-        text: "Documentation Complete"
-      },
-      {
-        type: "BODY",
-        text: "Service documentation for Request #{{1}} has been completed.\n\nBefore photos: {{2}}\nAfter photos: {{3}}\nLocation proof: {{4}}\n\nCustomer will be notified upon approval."
-      }
-    ]
-  },
-
-  // Enhanced Customer Service Templates (NEW)
-  SERVICE_APPROVAL_REQUEST: {
-    name: "service_approval_request_v1",
-    category: "UTILITY",
-    language: "en",
-    components: [
-      {
-        type: "HEADER",
-        format: "TEXT",
-        text: "Service Completion Pending Approval"
-      },
-      {
-        type: "BODY",
-        text: "Service for Container {{1}} has been completed by technician {{2}}.\n\nPlease review the documentation and approve to finalize the service."
-      }
-    ]
-  },
-
-  RESCHEDULE_CONFIRMATION: {
-    name: "reschedule_confirmation_v1",
-    category: "UTILITY",
-    language: "en",
-    components: [
-      {
-        type: "HEADER",
-        format: "TEXT",
-        text: "Service Rescheduled"
-      },
-      {
-        type: "BODY",
-        text: "This is an important update regarding your service request {{1}} for Container {{2}}. The service has been rescheduled to {{3}}.\n\nNew time slot: {{4}}\nAssigned technician: {{5}}"
-      }
-    ]
-  }
-};
-
-// Template Management Functions
-export async function registerWhatsAppTemplate(templateConfig: any): Promise<any> {
-  const baseId = await resolveWabaId();
-  const url = `https://graph.facebook.com/${GRAPH_VERSION}/${baseId}/message_templates`;
-  const token = WHATSAPP_TOKEN;
-
-  try {
-    // Ensure WhatsApp configuration is available
-    if (!WHATSAPP_PHONE_NUMBER_ID || !WHATSAPP_TOKEN) {
-      throw new Error('WhatsApp configuration missing. Please set WA_PHONE_NUMBER_ID and CLOUD_API_ACCESS_TOKEN environment variables.');
-    }
-
-    // Check if template already exists
-    const existingTemplates = await getWhatsAppTemplates();
-    const existingTemplate = existingTemplates.data?.find((t: any) => t.name === templateConfig.name);
-
-    if (existingTemplate) {
-      console.log(`Template ${templateConfig.name} already exists, skipping registration`);
-      return { message: 'Template already exists', template: existingTemplate };
-    }
-
-    // Filter out button components as WhatsApp Business API doesn't support them in message templates
-    const whatsappTemplate = {
-      name: templateConfig.name,
-      category: templateConfig.category,
-      language: templateConfig.language,
-      components: templateConfig.components.filter((component: any) =>
-        component.type !== 'BUTTONS'
-      )
-    };
-
-    const response = await axios.post(
-      url,
-      whatsappTemplate,
-      {
-        headers: {
-          "Content-Type": "application/json",
-          Authorization: `Bearer ${token}`,
-        },
-      }
-    );
-    console.log('WhatsApp template registration success:', response.data);
-    return response.data;
-  } catch (error: any) {
-    // Handle specific error cases
-    if (error.response?.status === 400 && error.response?.data?.error?.error_subcode === 2388024) {
-      console.log(`Template ${templateConfig.name} already exists with different content, skipping`);
-      return { message: 'Template already exists with different content' };
-    }
-
-    console.error("WhatsApp template registration error:", error.response?.data || error.message);
-    // Provide more detailed error information
-    if (error.response?.data) {
-      console.error("WhatsApp API Error Details:", error.response.data);
-    }
-    throw error;
-  }
-}
-
-export async function getWhatsAppTemplates(): Promise<any> {
-  const baseId = await resolveWabaId();
-  const url = `https://graph.facebook.com/${GRAPH_VERSION}/${baseId}/message_templates`;
-  const token = WHATSAPP_TOKEN;
-
-  try {
-    const response = await axios.get(url, {
-      headers: {
-        Authorization: `Bearer ${token}`,
-      },
-    });
-    return response.data;
-  } catch (error: any) {
-    console.error("WhatsApp template fetch error:", error.response?.data || error.message);
-    throw error;
-  }
-}
-
-export async function deleteWhatsAppTemplate(templateName: string): Promise<any> {
-  const baseId = await resolveWabaId();
-  const url = `https://graph.facebook.com/${GRAPH_VERSION}/${baseId}/message_templates`;
-  const token = WHATSAPP_TOKEN;
-
-  try {
-    const response = await axios.delete(`${url}?name=${encodeURIComponent(templateName)}`, {
-      headers: {
-        Authorization: `Bearer ${token}`,
-      },
-    });
-    return response.data;
-  } catch (error: any) {
-    console.error("WhatsApp template deletion error:", error.response?.data || error.message);
-    throw error;
-  }
-}
-
-export async function updateWhatsAppTemplate(templateName: string, templateData: any): Promise<any> {
-  // For WhatsApp Business API, templates cannot be updated directly.
-  // Instead, we need to delete the existing template and create a new one with a new name.
-  // This is a limitation of the WhatsApp Business API.
-
-  // First, delete the existing template
-  await deleteWhatsAppTemplate(templateName);
-
-  // Then create a new template with the updated data
-  const updatedTemplateData = {
-    ...templateData,
-    name: `${templateData.name}_updated_${Date.now()}`, // Create a new unique name
-  };
-
-  const result = await registerWhatsAppTemplate(updatedTemplateData);
-  return result;
-}
-
-// Template Registration Function
-export async function registerAllTemplates(): Promise<any> {
-  const results = [];
-
-  for (const [key, template] of Object.entries(WHATSAPP_TEMPLATES)) {
-    try {
-      const result = await registerWhatsAppTemplate(template);
-      if (result.message?.includes('already exists')) {
-        results.push({ template: key, status: 'skipped', message: result.message });
-        console.log(`⏭️ Template ${key} already exists, skipping`);
-      } else {
-        results.push({ template: key, status: 'success', data: result });
-        console.log(`✅ Template ${key} registered successfully`);
-      }
-    } catch (error: any) {
-      results.push({ template: key, status: 'error', error: error.message });
-      console.error(`❌ Failed to register template ${key}:`, error.message);
-    }
-  }
-
-  return results;
-}
-
-
-export function formatInvoiceMessage(invoice: any): string {
-  return `📄 *Invoice #${invoice.invoiceNumber}*
-
-Service: ${invoice.serviceDescription || 'Container Service'}
-Amount: ₹${invoice.totalAmount}
-Due Date: ${new Date(invoice.dueDate).toLocaleDateString()}
-
-Invoice PDF: [Download](https://example.com/invoice/${invoice.id})
-
-Payment Link: [Pay Now](https://example.com/pay/${invoice.id})`;
-}
-
-export function formatFeedbackRequestMessage(serviceRequest: any): string {
-  return `✅ *Service Completed*
-
-Thank you for using our service!
-
-Please rate your experience:
-
-Container: ${serviceRequest.container?.containerId}
-Service: ${serviceRequest.issueDescription}
-Completed: ${new Date(serviceRequest.actualEndTime).toLocaleString()}
-
-Your feedback helps us improve our service quality.`;
-}
-
-// WhatsApp workflow functions for technicians
-export async function sendTechnicianSchedule(technician: any, services: any[]): Promise<any> {
-  const message = formatServiceScheduleMessage(technician, services);
-  
-  return await sendInteractiveButtons(
-    technician.phoneNumber,
-    message,
-    [
-      { id: "acknowledge", title: "Acknowledge" },
-      { id: "view_details", title: "View Details" },
-      { id: "report_issue", title: "Report Issue" }
-    ]
-  );
-}
-
-export async function sendServiceStartPrompt(technician: any, service: any): Promise<any> {
-  const message = `🔧 *Service Starting*
-
-Container: ${service.container?.containerId}
-Location: ${service.container?.currentLocation?.address}
-Issue: ${service.issueDescription}
-
-Please confirm you have all required parts before starting.`;
-
-  return await sendInteractiveButtons(
-    technician.phoneNumber,
-    message,
-    [
-      { id: "start_service", title: "Start Service" },
-      { id: "missing_parts", title: "Missing Parts" },
-      { id: "need_help", title: "Need Help" }
-    ]
-  );
-}
-
-export async function sendServiceCompletePrompt(technician: any, service: any): Promise<any> {
-  const message = `✅ *Service Completion*
-
-Container: ${service.container?.containerId}
-Service Duration: ${service.serviceDuration || 'TBD'} minutes
-
-Please upload photos and complete documentation.`;
-
-  return await sendInteractiveButtons(
-    technician.phoneNumber,
-    message,
-    [
-      { id: "complete_service", title: "Complete Service" },
-      { id: "upload_photos", title: "Upload Photos" },
-      { id: "add_notes", title: "Add Notes" }
-    ]
-  );
-}
-
-export async function sendCustomerFeedbackRequest(customer: any, service: any): Promise<any> {
-  const message = formatFeedbackRequestMessage(service);
-  
-  return await sendInteractiveButtons(
-    customer.phoneNumber,
-    message,
-    [
-      { id: "rate_5", title: "⭐⭐⭐⭐⭐ Excellent" },
-      { id: "rate_4", title: "⭐⭐⭐⭐ Good" },
-      { id: "rate_3", title: "⭐⭐⭐ Average" },
-      { id: "rate_2", title: "⭐⭐ Poor" },
-      { id: "rate_1", title: "⭐ Very Poor" }
-    ]
-  );
-}
-
-// WhatsApp authorization function
-export async function authorizeWhatsAppMessage(phoneNumber: string): Promise<{authorized: boolean, user?: any, roleData?: any, error?: string}> {
-  try {
-    // Normalize phone: keep digits only
-    const digitsOnly = (phoneNumber || '').replace(/\D/g, '');
-    const cleanPhone = digitsOnly;
-    console.log(`[WhatsApp Auth] Looking up user for phone: ${phoneNumber} → normalized: ${cleanPhone}`);
-
-    const { storage } = await import('../storage');
-    
-    // Try multiple phone number formats to handle database inconsistencies
-    const phoneVariants = [
-      cleanPhone,                                    // 918218994855
-      `+${cleanPhone}`,                              // +918218994855
-    ];
-    
-    // Add variants with/without country code for Indian numbers
-    if (cleanPhone.startsWith('91') && cleanPhone.length === 12) {
-      const withoutCountry = cleanPhone.slice(2);    // 8218994855
-      phoneVariants.push(withoutCountry);
-      phoneVariants.push(`+${withoutCountry}`);
-    } else if (cleanPhone.length === 10) {
-      const withIndia = `91${cleanPhone}`;           // 918218994855
-      phoneVariants.push(withIndia);
-      phoneVariants.push(`+${withIndia}`);
-    }
-
-    console.log(`[WhatsApp Auth] Trying phone variants:`, phoneVariants);
-
-    // Try all variants and collect all matching users
-    let users: any[] = [];
-    for (const variant of phoneVariants) {
-      const foundUser = await storage.getUserByPhoneNumber(variant);
-      if (foundUser && !users.find(u => u.id === foundUser.id)) {
-        users.push(foundUser);
-      }
-    }
-
-    // If multiple users found, prioritize client role over others
-    let user = null;
-    if (users.length > 1) {
-      console.log(`[WhatsApp Auth] Found ${users.length} users, prioritizing client role`);
-      user = users.find(u => u.role === 'client') || users[0];
-    } else if (users.length === 1) {
-      user = users[0];
-    }
-
-    if (user) {
-      console.log(`[WhatsApp Auth] Found user: ${user.name} (${user.id}) - Role: ${user.role}`);
-    }
-
-    // Special case for test numbers: support country and local formats (centralized)
-    const isTestNumber = isRoleTestNumber(cleanPhone);
-    if (isTestNumber && !user) {
-      console.log('🧪 Creating mock user for testing WhatsApp flows');
-      // Create a test user for the test number
-      user = await storage.createUser({
-        phoneNumber: cleanPhone,
-        name: 'Test User',
-        email: `test_${cleanPhone}@example.com`,
-        role: 'client', // Default role, can be overridden by testingRole
-        password: 'test123',
-        isActive: true,
-        whatsappVerified: true,
-        emailVerified: false
-      });
-
-      console.log('✅ Created test user:', user.id);
-
-      // Create mock client profile for testing
-      const roleData = await storage.createCustomer({
-        userId: user.id,
-        companyName: 'Test Company',
-        contactPerson: 'Test Contact',
-        email: `test_${cleanPhone}@example.com`,
-        phone: cleanPhone,
-        whatsappNumber: cleanPhone,
-        customerTier: 'standard',
-        paymentTerms: 'net30',
-        billingAddress: 'Test Address',
-        status: 'active'
-      });
-
-      console.log('✅ Created test client profile:', roleData?.id);
-
-      return { authorized: true, user, roleData };
-    }
-
-    // Override user role if testingRole is set for the test number
-    if (isTestNumber && user && user.role !== 'admin') {
-      const { storage } = await import('../storage');
-      const session = await storage.getWhatsappSession(cleanPhone);
-      const testingRole = (session?.conversationState as any)?.testingRole;
-
-      if (testingRole && testingRole !== user.role) {
-        console.log(`🧪 Overriding role to ${testingRole} for testing`);
-        // Update user role for testing
-        user = await storage.updateUser(user.id, { role: testingRole });
-
-        // Create appropriate profile based on testing role
-        let roleData = null;
-        if (testingRole === 'technician') {
-          // Create mock technician profile
-          roleData = await storage.createTechnician({
-            userId: user.id,
-            employeeCode: 'TEST001',
-            experienceLevel: 'senior',
-            skills: ['electrical', 'mechanical', 'refrigeration'],
-            baseLocation: { lat: 28.6139, lng: 77.2090 }, // Delhi coordinates
-            serviceAreas: ['Delhi', 'Noida', 'Gurgaon'],
-            status: 'available'
-          });
-        } else if (testingRole === 'client') {
-          // Use existing client profile or create if missing
-          roleData = await storage.getCustomerByUserId(user.id);
-          if (!roleData) {
-            roleData = await storage.createCustomer({
-              userId: user.id,
-              companyName: 'Test Company',
-              contactPerson: 'Test Contact',
-              email: 'test@example.com',
-              phone: cleanPhone,
-              whatsappNumber: cleanPhone,
-              customerTier: 'standard',
-              paymentTerms: 'net30',
-              billingAddress: 'Test Address',
-              status: 'active'
-            });
-          }
-        }
-
-        return { authorized: true, user, roleData };
-      }
-    }
-
-    if (!user) {
-      return {
-        authorized: false,
-        error: "Your phone number is not registered in our system. Please contact support to get registered."
-      };
-    }
-
-    if (!user.isActive) {
-      return {
-        authorized: false,
-        error: "Your account is not active. Please contact support."
-      };
-    }
-
-    // Get role-specific data based on user role
-    let roleData = null;
-    if (user.role === 'client') {
-      console.log(`[WhatsApp Auth] Looking up customer for user ${user.id} (${user.name})`);
-      roleData = await storage.getCustomerByUserId(user.id);
-      if (!roleData) {
-        console.error(`[WhatsApp Auth] Customer profile not found for user ${user.id}`);
-        return {
-          authorized: false,
-          error: "Client profile not found. Please contact support to complete your registration."
-        };
-      }
-      console.log(`[WhatsApp Auth] Found customer: ${roleData.companyName} (${roleData.id})`);
-
-      // Auto-enable WhatsApp for clients with customer profiles (backward compatibility)
-      if (!user.whatsappVerified) {
-        console.log(`[WhatsApp Auth] Auto-enabling WhatsApp for client ${user.name}`);
-        await storage.updateUser(user.id, { whatsappVerified: true });
-        user.whatsappVerified = true;
-      }
-    } else if (user.role === 'technician') {
-      roleData = await storage.getTechnicianByUserId(user.id);
-      if (!roleData) {
-        return {
-          authorized: false,
-          error: "Technician profile not found. Please contact support to complete your registration."
-        };
-      }
-
-      // Check WhatsApp verification for technicians
-      if (!user.whatsappVerified) {
-        return {
-          authorized: false,
-          error: "WhatsApp access not enabled. Please contact support."
-        };
-      }
-    } else {
-      // For other roles, check WhatsApp verification
-      if (!user.whatsappVerified) {
-        return {
-          authorized: false,
-          error: "WhatsApp access not enabled. Please contact support."
-        };
-      }
-    }
-
-    return { authorized: true, user, roleData };
-
-  } catch (error) {
-    console.error('Error authorizing WhatsApp message:', error);
-    return {
-      authorized: false,
-      error: "Authorization check failed. Please try again later."
-    };
-=======
->>>>>>> f733f4bb
-  }
-}
-
-/**
- * Handle error code input from client
- */
-async function handleErrorCodeInput(errorCode: string, from: string, user: any, session: any): Promise<void> {
-  const { storage } = await import('../storage');
-  
-  try {
-<<<<<<< HEAD
-    console.log('Received WhatsApp webhook:', JSON.stringify(body, null, 2));
-
-    // Handle different types of webhook events
-    if (body.object === 'whatsapp_business_account') {
-      const { storage } = await import('../storage');
-
-      for (const entry of body.entry || []) {
-        for (const change of entry.changes || []) {
-          if (change.field === 'messages') {
-            const messageData = change.value;
-            const message = messageData.messages?.[0];
-
-            if (!message) continue;
-
-            const from = message.from; // Sender's phone number (digits with country code)
-            const messageId = message.id;
-            const timestamp = message.timestamp;
-
-            // Check if we've already processed this message
-            const existingMessage = await storage.getWhatsAppMessageById(messageId);
-            if (existingMessage) {
-              console.log(`Message ${messageId} already processed`);
-              continue;
-            }
-
-             // Special test number flow: handle first before authorization
-            const cleanFrom = from.replace(/\D/g, '');
-            const isTestNumber = isRoleTestNumber(cleanFrom);
-            const isFlowTestNumber = typeof from === 'string' && from.replace(/\D/g, '') === '917021037474';
-
-            if (isTestNumber) {
-              console.log('🧪 Processing test number message');
-
-              // Get or create session for test number
-              let session = await storage.getWhatsappSession(from);
-              if (!session) {
-                // Create test user first
-                const testUser = await storage.createUser({
-                  phoneNumber: from.replace(/\D/g, ''),
-                  name: 'Test User',
-                  email: 'test@example.com',
-                  role: 'client',
-                  password: 'test123',
-                  isActive: true,
-                  whatsappVerified: true,
-                  emailVerified: false
-                });
-
-                // Create test client profile
-                await storage.createCustomer({
-                  userId: testUser.id,
-                  companyName: 'Test Company',
-                  contactPerson: 'Test Contact',
-                  email: 'test@example.com',
-                  phone: from.replace(/\D/g, ''),
-                  whatsappNumber: from.replace(/\D/g, ''),
-                  customerTier: 'standard',
-                  paymentTerms: 'net30',
-                  billingAddress: 'Test Address',
-                  status: 'active'
-                });
-
-                session = await storage.createWhatsappSession({
-                  phoneNumber: from,
-                  userId: testUser.id,
-                  conversationState: {},
-                  lastMessageAt: new Date(),
-                  isActive: true,
-                });
-
-                console.log('🧪 Created test session and profile for', from);
-              }
-
-              const testingRole = (session.conversationState as any)?.testingRole;
-
-               // If no role selected yet, handle selection or prompt
-               if (!testingRole) {
-                 // Always send an immediate text acknowledgement so the user sees a reply even if interactive fails
-                 try {
-                   await sendTextMessage(from, '🧪 Hi! Choose a role to test using the buttons below.');
-                 } catch (e) {
-                   console.error('🧪 Immediate text acknowledgement failed:', e);
-                 }
-                 // Handle interactive role selection buttons
-                 if (message.type === 'interactive' && message.interactive?.type === 'button_reply') {
-                   const buttonId = message.interactive.button_reply.id;
-                   if (buttonId === 'test_role_technician' || buttonId === 'test_role_client') {
-                     const selectedRole = buttonId === 'test_role_technician' ? 'technician' : 'client';
-                     await storage.updateWhatsappSession(session.id, {
-                       conversationState: { ...(session.conversationState || {}), testingRole: selectedRole }
-                     });
-                     await sendTextMessage(from, `🧪 Testing as ${selectedRole}. Continue your flow.`);
-
-                     // Show initial menu for convenience
-                     if (selectedRole === 'technician') {
-                       await sendInteractiveButtons(
-                         from,
-                         `🔧 Technician Mode Activated\n\n🧪 Test Number: ${from}\n👤 Role: ${selectedRole}\n\nWhat would you like to do?`,
-                         [
-                           { id: 'check_schedule', title: '📅 Check Schedule' },
-                           { id: 'switch_role', title: '🔄 Switch Role' }
-                         ]
-                       );
-                     } else {
-                       await sendInteractiveButtons(
-                         from,
-                         `🏢 Client Mode Activated\n\n🧪 Test Number: ${from}\n👤 Role: ${selectedRole}\n\nHow can I help you today?`,
-                         [
-                           { id: 'check_container_details', title: '📦 Check Container Details' },
-                           { id: 'request_service', title: '🔧 Request Service' },
-                           { id: 'check_service_status', title: '📋 Check Service Status' },
-                           { id: 'check_container_status', title: '📊 Check Container Status' },
-                           { id: 'switch_role', title: '🔄 Switch Role' }
-                         ]
-                       );
-                     }
-
-                     await storage.updateWhatsappSession(session.id, { lastMessageAt: new Date() });
-                     continue; // We've handled the selection, no need to fall through
-                   }
-                 }
-
-                 // Allow simple text-based selection
-                 if (message.type === 'text') {
-                   const text = message.text?.body?.toLowerCase().trim();
-                   if (text === 'technician' || text === 'tech') {
-                     await storage.updateWhatsappSession(session.id, {
-                       conversationState: { ...(session.conversationState || {}), testingRole: 'technician' }
-                     });
-                     await sendTextMessage(from, `🧪 Testing as Technician. Continue your flow.`);
-                     await storage.updateWhatsappSession(session.id, { lastMessageAt: new Date() });
-                     continue;
-                   } else if (text === 'client') {
-                     await storage.updateWhatsappSession(session.id, {
-                       conversationState: { ...(session.conversationState || {}), testingRole: 'client' }
-                     });
-                     await sendTextMessage(from, `🧪 Testing as Client. Continue your flow.`);
-                     await storage.updateWhatsappSession(session.id, { lastMessageAt: new Date() });
-                     continue;
-                   }
-                 }
-
-                 console.log('🧪 Test number first message - prompting for role selection');
-
-                 // Store the message for later processing
-                 await storage.createWhatsappMessage({
-                   recipientType: 'customer',
-                   recipientId: session.userId,
-                   phoneNumber: from,
-                   messageType: message.type,
-                   templateName: null,
-                   messageContent: message,
-                   whatsappMessageId: messageId,
-                   status: 'delivered',
-                   conversationId: session.id,
-                   relatedEntityType: 'whatsapp_inbound',
-                   relatedEntityId: messageId,
-                   sentAt: new Date(parseInt(timestamp) * 1000),
-                 });
-
-                 console.log('🧪 About to send role selection buttons to:', from);
-                 try {
-                   await sendTestRoleSelectionMenu(from);
-                   console.log('🧪 Role selection buttons sent successfully');
-                 } catch (error) {
-                   console.error('🧪 Failed to send role selection buttons:', error);
-                   // Fallback to text message
-                   await sendTextMessage(from, '🧪 Select role to test WhatsApp flow:\n\nReply with "technician" or "client"');
-                 }
-
-                 await storage.updateWhatsappSession(session.id, {
-                   lastMessageAt: new Date(),
-                 });
-                 continue; // Don't process the message yet
-               }
-
-              // For test number with role selected, use session data directly
-              // Get the test user and role data
-              if (!session.userId) {
-                await sendTextMessage(from, "Test session invalid. Please try again.");
-                continue;
-              }
-
-              const testUser = await storage.getUser(session.userId);
-              if (!testUser) {
-                await sendTextMessage(from, "Test user not found. Please try again.");
-                continue;
-              }
-
-              // Apply role override from testingRole
-              const overriddenUser = { ...testUser, role: testingRole };
-              let roleData = null;
-
-              if (testingRole === 'technician') {
-                roleData = await storage.getTechnicianByUserId(testUser.id);
-                if (!roleData) {
-                  // Create test technician profile
-                  roleData = await storage.createTechnician({
-                    userId: testUser.id,
-                    employeeCode: 'TEST001',
-                    experienceLevel: 'senior',
-                    skills: ['electrical', 'mechanical', 'refrigeration'],
-                    baseLocation: { lat: 28.6139, lng: 77.2090 },
-                    serviceAreas: ['Delhi', 'Noida', 'Gurgaon'],
-                    status: 'available'
-                  });
-                  console.log('🧪 Created test technician profile');
-                }
-              } else if (testingRole === 'client') {
-                roleData = await storage.getCustomerByUserId(testUser.id);
-                if (!roleData) {
-                  // Create test client profile
-                  roleData = await storage.createCustomer({
-                    userId: testUser.id,
-                    companyName: 'Test Company',
-                    contactPerson: 'Test Contact',
-                    email: 'test@example.com',
-                    phone: from.replace(/\D/g, ''),
-                    whatsappNumber: from.replace(/\D/g, ''),
-                    customerTier: 'standard',
-                    paymentTerms: 'net30',
-                    billingAddress: 'Test Address',
-                    status: 'active'
-                  });
-                  console.log('🧪 Created test client profile');
-                }
-              }
-
-              const user = overriddenUser;
-
-              // Process the message based on type and user role (with possible testing override)
-              await processIncomingMessage(message, user, roleData, session);
-              // Send a compact menu after processing to avoid duplicate prompts (test-mode helpers)
-              try {
-                if (testingRole === 'technician') {
-                  await sendTestTechnicianMenu(from);
-                } else if (testingRole === 'client') {
-                  await sendTestClientMenu(from);
-                }
-              } catch {}
-
-              await storage.updateWhatsappSession(session.id, {
-                lastMessageAt: new Date(),
-              });
-
-              // Broadcast the message to connected WebSocket clients
-              const broadcastWhatsAppMessage = (global as any).broadcastWhatsAppMessage;
-              if (broadcastWhatsAppMessage) {
-                broadcastWhatsAppMessage({
-                  from,
-                  message,
-                  timestamp: new Date(),
-                  userId: user.id,
-                  userRole: user.role,
-                  sessionId: session.id
-                }, user.id);
-              }
-               continue; // Skip normal flow for test number
-             }
-
-             // Flow test number: handle flow testing
-             if (isFlowTestNumber) {
-               console.log('🧪 Processing flow test number message');
-
-               if (message.type === 'interactive' && message.interactive?.type === 'button_reply') {
-                 const buttonId = message.interactive.button_reply.id;
-                 await handleFlowTestButtonClick(buttonId, from);
-               } else {
-                 // Send flow initiation message
-                 await sendInteractiveButtons(
-                   from,
-                   '🧪 *WhatsApp Flow Test Initiation*\n\nWelcome to ContainerGenie WhatsApp Flow Testing!\n\nChoose a flow to test:',
-                   [
-                     { id: 'test_client_flow', title: '🏢 Test Client Flow' },
-                     { id: 'test_technician_flow', title: '🔧 Test Technician Flow' },
-                     { id: 'test_alert_flow', title: '🚨 Test Alert Flow' },
-                     { id: 'test_service_flow', title: '🔧 Test Service Flow' }
-                   ]
-                 );
-               }
-
-               continue; // Skip normal flow for flow test number
-             }
-
-             // Normal authorization for non-test numbers
-            const authResult = await authorizeWhatsAppMessage(from);
-
-            if (!authResult.authorized) {
-              await sendTextMessage(from, authResult.error || "Not authorized");
-              continue;
-            }
-
-            const user = authResult.user;
-            const roleData = authResult.roleData;
-
-            // Get or create session
-            let session = await storage.getWhatsappSession(from);
-            if (!session) {
-              session = await storage.createWhatsappSession({
-                phoneNumber: from,
-                userId: user.id,
-                conversationState: {},
-                lastMessageAt: new Date(),
-                isActive: true,
-              });
-            }
-
-            // Store the incoming message
-            await storage.createWhatsappMessage({
-              recipientType: user.role === 'technician' ? 'technician' : 'customer',
-              recipientId: user.id,
-              phoneNumber: from,
-              messageType: message.type,
-              templateName: null,
-              messageContent: message,
-              whatsappMessageId: messageId,
-              status: 'delivered',
-              conversationId: session.id,
-              relatedEntityType: 'whatsapp_inbound',
-              relatedEntityId: messageId,
-              sentAt: new Date(parseInt(timestamp) * 1000),
-            });
-
-            // Process the message based on type and user role
-            await processIncomingMessage(message, user, roleData, session);
-
-            // Update session timestamp
-            await storage.updateWhatsappSession(session.id, {
-              lastMessageAt: new Date(),
-            });
-
-            // Broadcast the message to connected WebSocket clients
-            const broadcastWhatsAppMessage = (global as any).broadcastWhatsAppMessage;
-            if (broadcastWhatsAppMessage) {
-              broadcastWhatsAppMessage({
-                from,
-                message,
-                timestamp: new Date(),
-                userId: user.id,
-                userRole: user.role,
-                sessionId: session.id
-              }, user.id); // Send to the specific user
-            }
-          }
-        }
-=======
     const conversationState = session.conversationState || {};
     
     // Update session with error code
@@ -2375,7 +601,6 @@
         ...conversationState,
         errorCode: errorCode,
         step: 'awaiting_description'
->>>>>>> f733f4bb
       }
     });
 
@@ -2436,58 +661,6 @@
 
 async function handlePhotoUpload(mediaId: string, from: string, user: any, session: any): Promise<void> {
   const { storage } = await import('../storage');
-<<<<<<< HEAD
-  const from = message.from;
-  console.log(`[WhatsApp] processIncomingMessage called - from: ${from}, type: ${message.type}, user: ${user?.name}, role: ${user?.role}`);
-
-  try {
-    if (message.type === 'text') {
-      console.log(`[WhatsApp] Message is text type, calling handleTextMessage`);
-      await handleTextMessage(message, user, roleData, session);
-    } else if (message.type === 'interactive') {
-      console.log(`[WhatsApp] Message is interactive type`);
-      await handleInteractiveMessage(message, user, roleData, session);
-    } else if (message.type === 'image' || message.type === 'video' || message.type === 'document') {
-      console.log(`[WhatsApp] Message is media type: ${message.type}`);
-      await handleMediaMessage(message, user, roleData, session);
-    } else {
-      console.log(`[WhatsApp] Unknown message type: ${message.type}`);
-    }
-  } catch (error) {
-    console.error('[WhatsApp] Error processing message:', error);
-    await sendTextMessage(from, 'Sorry, I encountered an error processing your message. Please try again.');
-  }
-}
-
-// Handle text messages based on user role and conversation state
-async function handleTextMessage(message: any, user: any, roleData: any, session: any): Promise<void> {
-  const text = message.text?.body?.toLowerCase().trim();
-  const from = message.from;
-
-  console.log(`[WhatsApp] handleTextMessage called - from: ${from}, text: "${text}", user role: ${user?.role}`);
-
-  // Testing override for the special number: route by chosen role
-  const isTestNumber = typeof from === 'string' && isRoleTestNumber(from);
-  const testingRole = session?.conversationState?.testingRole as string | undefined;
-
-  console.log(`[WhatsApp] isTestNumber: ${isTestNumber}, testingRole: ${testingRole}`);
-
-  if (user?.role === 'client' || (isTestNumber && testingRole === 'client')) {
-    console.log(`[WhatsApp] Routing to handleClientTextMessage`);
-    await handleClientTextMessage(text, from, user, roleData, session);
-  } else if (user?.role === 'technician' || (isTestNumber && testingRole === 'technician')) {
-    console.log(`[WhatsApp] Routing to handleTechnicianTextMessage`);
-    await handleTechnicianTextMessage(text, from, user, roleData, session);
-  } else {
-    console.log(`[WhatsApp] No role match - isTestNumber: ${isTestNumber}, testingRole: ${testingRole}`);
-    // For test numbers without a selected role, show role selection buttons instead of error
-    if (isTestNumber && !testingRole) {
-      await sendTestRoleSelectionMenu(from);
-    } else {
-      await sendTextMessage(from, 'Your role is not recognized. Please contact support.');
-    }
-
-=======
   
   try {
     const conversationState = session.conversationState || {};
@@ -2510,7 +683,6 @@
   } catch (error) {
     console.error('[WhatsApp] Error in handlePhotoUpload:', error);
     await sendTextMessage(from, '❌ Error processing photo. Please try again.');
->>>>>>> f733f4bb
   }
 }
 
@@ -2531,12 +703,6 @@
       }
     });
 
-<<<<<<< HEAD
-  // Check if customer data exists
-  if (!customer) {
-    console.error(`[WhatsApp] Customer profile not found for user ${user?.id} (phone: ${from})`);
-=======
->>>>>>> f733f4bb
     await sendTextMessage(
       from,
       `✅ Video ${videos.length} received.\n\nSend more videos or type *DONE* to submit the request.`
@@ -2559,17 +725,6 @@
       return;
     }
 
-<<<<<<< HEAD
-  // Handle service request flow steps (legacy)
-  if (conversationState.flow === 'service_request') {
-    console.log(`[WhatsApp] In legacy service_request flow - calling handleServiceRequestFlow`);
-    await serviceRequestViaWhatsApp.handleServiceRequestFlow({ text: { body: text } }, user, session);
-    return;
-  }
-
-
-  console.log(`[WhatsApp] No active flow, processing as new message`);
-=======
     // Create service request for each selected container
     const createdRequests = [];
     for (const containerId of selectedContainers) {
@@ -2580,7 +735,6 @@
         issueDescription || 'Service requested via WhatsApp',
         errorCode && errorCode.toUpperCase() !== 'NA' ? `Error Code: ${errorCode}` : ''
       ].filter(Boolean).join('\n\n');
->>>>>>> f733f4bb
 
       const serviceRequest = await storage.createServiceRequest({
         requestNumber: `SR-${Date.now()}${Math.floor(Math.random() * 1000)}`,
@@ -2609,17 +763,6 @@
     const photoCount = beforePhotos?.length || 0;
     const videoCount = videos?.length || 0;
     
-<<<<<<< HEAD
-    try {
-      console.log(`[WhatsApp] Now sending menu buttons`);
-      await sendRealClientMenu(from);
-      console.log(`[WhatsApp] Menu buttons sent successfully`);
-    } catch (error) {
-      console.error(`[WhatsApp] Error sending menu buttons:`, error);
-      throw error;
-    }
- 
-=======
     await sendTextMessage(
       from,
       `✅ *Your service request has been raised!*\n\n📋 Request Number(s): ${requestNumbers}\n📸 Photos: ${photoCount}\n🎥 Videos: ${videoCount}\n\n*A technician will contact you soon.*\n\nYou can check the status anytime by selecting "Status" from the menu.`
@@ -2630,7 +773,6 @@
   } catch (error) {
     console.error('[WhatsApp] Error in createServiceRequestFromWhatsApp:', error);
     await sendTextMessage(from, '❌ Error creating service request. Please contact support.');
->>>>>>> f733f4bb
   }
 }
 
@@ -4345,10 +2487,7 @@
       return;
     }
   }
-<<<<<<< HEAD
-=======
-
->>>>>>> f733f4bb
+
   // If technician is in a specific upload step, attach to current service
   if (user.role === 'technician' && session.conversationState?.currentServiceId) {
     const step = session.conversationState?.step;
